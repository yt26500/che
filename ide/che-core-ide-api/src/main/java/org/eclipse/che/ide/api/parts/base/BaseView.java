/*******************************************************************************
 * Copyright (c) 2012-2017 Codenvy, S.A.
 * All rights reserved. This program and the accompanying materials
 * are made available under the terms of the Eclipse Public License v1.0
 * which accompanies this distribution, and is available at
 * http://www.eclipse.org/legal/epl-v10.html
 *
 * Contributors:
 *   Codenvy, S.A. - initial API and implementation
 *******************************************************************************/
package org.eclipse.che.ide.api.parts.base;

import com.google.gwt.core.client.Scheduler;
import com.google.gwt.dom.client.Style;
import com.google.gwt.event.dom.client.BlurEvent;
import com.google.gwt.event.dom.client.BlurHandler;
<<<<<<< HEAD
=======
import com.google.gwt.event.dom.client.DoubleClickEvent;
import com.google.gwt.event.dom.client.MouseUpEvent;
>>>>>>> ac8d44e5
import com.google.gwt.user.client.ui.Composite;
import com.google.gwt.user.client.ui.DockLayoutPanel;
import com.google.gwt.user.client.ui.FocusWidget;
import com.google.gwt.user.client.ui.IsWidget;
import com.google.gwt.user.client.ui.Widget;

import org.eclipse.che.ide.api.mvp.View;
import org.eclipse.che.ide.api.parts.Focusable;
import org.eclipse.che.ide.util.UIUtil;

import javax.validation.constraints.NotNull;

/**
 * Base view for part. By default the view has toolbar containing part description and minimize button.
 * Toolbar is represented as dock panel and can be simply expanded.
 *
 * @author Codenvy crowd
 */
public abstract class BaseView<T extends BaseActionDelegate> extends Composite implements View<T>, Focusable {

    /** Root widget */
    private DockLayoutPanel container;

    protected T           delegate;

    protected FocusWidget lastFocused;

    /** Indicates whether this view is focused */
    private boolean focused = false;

    private BlurHandler blurHandler = new BlurHandler() {
        @Override
        public void onBlur(BlurEvent event) {
            if (event.getSource() instanceof FocusWidget) {
                lastFocused = (FocusWidget)event.getSource();
            }
        }
    };

    public BaseView() {
        container = new DockLayoutPanel(Style.Unit.PX);
        container.getElement().setAttribute("role", "part");
        container.setSize("100%", "100%");
        container.getElement().getStyle().setOutlineStyle(Style.OutlineStyle.NONE);
        initWidget(container);
<<<<<<< HEAD
    }

    /**
=======

        toolBar = new DockLayoutPanel(Style.Unit.PX);
        toolBar.addStyleName(resources.partStackCss().ideBasePartToolbar());
        toolBar.getElement().setAttribute("role", "toolbar");
        toolBar.addDomHandler(event -> {
            //activate last focused element if user clicked on part header
            if (lastFocused != null) {
                lastFocused.setFocus(true);
            }
        }, MouseUpEvent.getType());
        container.addNorth(toolBar, 23);

        //this hack used for adding box shadow effect to toolbar
        toolBar.getElement().getParentElement().getStyle().setOverflow(Style.Overflow.VISIBLE);

        toolbarHeader = new DockLayoutPanel(Style.Unit.PX);
        toolbarHeader.getElement().setAttribute("role", "toolbar-header");
        toolBar.addNorth(toolbarHeader, 22);

        //padding 2 pixels from the right
        toolbarHeader.addEast(new FlowPanel(), 2);

        titleLabel = new Label();
        titleLabel.setStyleName(resources.partStackCss().ideBasePartTitleLabel());
        toolbarHeader.addWest(titleLabel, 200);

        addMaximizeButton();
        addMinimizeButton();
        addMenuButton();

        //handle double clicking on the toolbar header
        toolbarHeader.addDomHandler(event -> onToggleMaximize(), DoubleClickEvent.getType());
    }

    /**
     * Adds minimize part button.
     */
    private void addMinimizeButton() {
        SVGImage minimize = new SVGImage(resources.collapseExpandIcon());
        minimize.getElement().setAttribute("name", "workBenchIconMinimize");
        minimizeButton = new ToolButton(minimize);

        minimizeButton.addClickHandler(event -> onMinimize());

        addToolButton(minimizeButton);

        if (minimizeButton.getElement() instanceof elemental.dom.Element) {
            Tooltip.create((elemental.dom.Element) minimizeButton.getElement(),
                    PositionController.VerticalAlign.BOTTOM, PositionController.HorizontalAlign.MIDDLE, "Hide");
        }
    }

    /**
     * Adds maximize part button.
     */
    private void addMaximizeButton() {
        SVGImage maximize = new SVGImage(resources.maximizePart());
        maximize.getElement().setAttribute("name", "workBenchIconMaximize");
        ToolButton maximizeButton = new ToolButton(maximize);
        maximizeButton.addClickHandler(event -> onToggleMaximize());

        addToolButton(maximizeButton);

        if (maximizeButton.getElement() instanceof elemental.dom.Element) {
            Tooltip.create((elemental.dom.Element) maximizeButton.getElement(),
                    PositionController.VerticalAlign.BOTTOM, PositionController.HorizontalAlign.MIDDLE, "Maximize panel");
        }
    }

    /**
     * Adds part menu button.
     */
    private void addMenuButton() {
        final ToolButton menuButton = new ToolButton(FontAwesome.COG + "&nbsp;" + FontAwesome.CARET_DOWN);
        menuButton.getElement().setAttribute("name", "workBenchIconMenu");
        menuButton.addClickHandler(event -> {
            int left = getAbsoluteLeft(menuButton.getElement());
            int top = getAbsoluteTop(menuButton.getElement());
            delegate.onPartMenu(left, top + 21);
        });

        toolbarHeader.addEast(menuButton, 25);

        if (menuButton.getElement() instanceof elemental.dom.Element) {
            Tooltip.create((elemental.dom.Element) menuButton.getElement(),
                    PositionController.VerticalAlign.BOTTOM, PositionController.HorizontalAlign.MIDDLE, "Panel options");
        }
    }

    /**
     * Returns absolute left position of the element.
     *
     * @param element
     *          element
     * @return
     *          element left position
     */
    private native int getAbsoluteLeft(JavaScriptObject element) /*-{
        return element.getBoundingClientRect().left;
    }-*/;

    /**
     * Returns absolute top position of the element.
     *
     * @param element
     *          element
     * @return
     *          element top position
     */
    private native int getAbsoluteTop(JavaScriptObject element) /*-{
        return element.getBoundingClientRect().top;
    }-*/;

    /**
>>>>>>> ac8d44e5
     * Add a button on part toolbar,
     *
     * @param button button
     */
    public final void addToolButton(@NotNull IsWidget button) {
        if (button != null) {
//            toolbarHeader.addEast(button, 18);
        }
    }

    /** {@inheritDoc} */
    @Override
    public final void setDelegate(T delegate) {
        this.delegate = delegate;
    }

    /**
     * Sets content widget.
     *
     * @param widget
     *         content widget
     */
    public final void setContentWidget(Widget widget) {
        container.add(widget);
        for (FocusWidget focusWidget : UIUtil.getFocusableChildren(widget)) {
            focusWidget.addBlurHandler(blurHandler);
        }

        focusView();
    }

    /**
     * Sets new value of part title.
     *
     * @param title
     *         part title
     */
    @Override
    public void setTitle(@NotNull String title) {
//        titleLabel.setText(title);
    }

    /** {@inheritDoc} */
    @Override
    public final void setFocus(boolean focused) {
        this.focused = focused;
        if (focused) {
            Scheduler.get().scheduleDeferred(this::focusView);
        } else {
            Scheduler.get().scheduleDeferred(this::blurView);
        }
    }

    /** {@inheritDoc} */
    @Override
    public final boolean isFocused() {
        return focused;
    }

    /**
     * Override this method to set focus to necessary element inside the view.
     * Method is called when focusing the part view.
     */
    protected void focusView() {
        getElement().focus();
    }

    protected void blurView() {
        getElement().blur();
    }

}<|MERGE_RESOLUTION|>--- conflicted
+++ resolved
@@ -14,11 +14,6 @@
 import com.google.gwt.dom.client.Style;
 import com.google.gwt.event.dom.client.BlurEvent;
 import com.google.gwt.event.dom.client.BlurHandler;
-<<<<<<< HEAD
-=======
-import com.google.gwt.event.dom.client.DoubleClickEvent;
-import com.google.gwt.event.dom.client.MouseUpEvent;
->>>>>>> ac8d44e5
 import com.google.gwt.user.client.ui.Composite;
 import com.google.gwt.user.client.ui.DockLayoutPanel;
 import com.google.gwt.user.client.ui.FocusWidget;
@@ -64,126 +59,9 @@
         container.setSize("100%", "100%");
         container.getElement().getStyle().setOutlineStyle(Style.OutlineStyle.NONE);
         initWidget(container);
-<<<<<<< HEAD
     }
 
     /**
-=======
-
-        toolBar = new DockLayoutPanel(Style.Unit.PX);
-        toolBar.addStyleName(resources.partStackCss().ideBasePartToolbar());
-        toolBar.getElement().setAttribute("role", "toolbar");
-        toolBar.addDomHandler(event -> {
-            //activate last focused element if user clicked on part header
-            if (lastFocused != null) {
-                lastFocused.setFocus(true);
-            }
-        }, MouseUpEvent.getType());
-        container.addNorth(toolBar, 23);
-
-        //this hack used for adding box shadow effect to toolbar
-        toolBar.getElement().getParentElement().getStyle().setOverflow(Style.Overflow.VISIBLE);
-
-        toolbarHeader = new DockLayoutPanel(Style.Unit.PX);
-        toolbarHeader.getElement().setAttribute("role", "toolbar-header");
-        toolBar.addNorth(toolbarHeader, 22);
-
-        //padding 2 pixels from the right
-        toolbarHeader.addEast(new FlowPanel(), 2);
-
-        titleLabel = new Label();
-        titleLabel.setStyleName(resources.partStackCss().ideBasePartTitleLabel());
-        toolbarHeader.addWest(titleLabel, 200);
-
-        addMaximizeButton();
-        addMinimizeButton();
-        addMenuButton();
-
-        //handle double clicking on the toolbar header
-        toolbarHeader.addDomHandler(event -> onToggleMaximize(), DoubleClickEvent.getType());
-    }
-
-    /**
-     * Adds minimize part button.
-     */
-    private void addMinimizeButton() {
-        SVGImage minimize = new SVGImage(resources.collapseExpandIcon());
-        minimize.getElement().setAttribute("name", "workBenchIconMinimize");
-        minimizeButton = new ToolButton(minimize);
-
-        minimizeButton.addClickHandler(event -> onMinimize());
-
-        addToolButton(minimizeButton);
-
-        if (minimizeButton.getElement() instanceof elemental.dom.Element) {
-            Tooltip.create((elemental.dom.Element) minimizeButton.getElement(),
-                    PositionController.VerticalAlign.BOTTOM, PositionController.HorizontalAlign.MIDDLE, "Hide");
-        }
-    }
-
-    /**
-     * Adds maximize part button.
-     */
-    private void addMaximizeButton() {
-        SVGImage maximize = new SVGImage(resources.maximizePart());
-        maximize.getElement().setAttribute("name", "workBenchIconMaximize");
-        ToolButton maximizeButton = new ToolButton(maximize);
-        maximizeButton.addClickHandler(event -> onToggleMaximize());
-
-        addToolButton(maximizeButton);
-
-        if (maximizeButton.getElement() instanceof elemental.dom.Element) {
-            Tooltip.create((elemental.dom.Element) maximizeButton.getElement(),
-                    PositionController.VerticalAlign.BOTTOM, PositionController.HorizontalAlign.MIDDLE, "Maximize panel");
-        }
-    }
-
-    /**
-     * Adds part menu button.
-     */
-    private void addMenuButton() {
-        final ToolButton menuButton = new ToolButton(FontAwesome.COG + "&nbsp;" + FontAwesome.CARET_DOWN);
-        menuButton.getElement().setAttribute("name", "workBenchIconMenu");
-        menuButton.addClickHandler(event -> {
-            int left = getAbsoluteLeft(menuButton.getElement());
-            int top = getAbsoluteTop(menuButton.getElement());
-            delegate.onPartMenu(left, top + 21);
-        });
-
-        toolbarHeader.addEast(menuButton, 25);
-
-        if (menuButton.getElement() instanceof elemental.dom.Element) {
-            Tooltip.create((elemental.dom.Element) menuButton.getElement(),
-                    PositionController.VerticalAlign.BOTTOM, PositionController.HorizontalAlign.MIDDLE, "Panel options");
-        }
-    }
-
-    /**
-     * Returns absolute left position of the element.
-     *
-     * @param element
-     *          element
-     * @return
-     *          element left position
-     */
-    private native int getAbsoluteLeft(JavaScriptObject element) /*-{
-        return element.getBoundingClientRect().left;
-    }-*/;
-
-    /**
-     * Returns absolute top position of the element.
-     *
-     * @param element
-     *          element
-     * @return
-     *          element top position
-     */
-    private native int getAbsoluteTop(JavaScriptObject element) /*-{
-        return element.getBoundingClientRect().top;
-    }-*/;
-
-    /**
->>>>>>> ac8d44e5
      * Add a button on part toolbar,
      *
      * @param button button
