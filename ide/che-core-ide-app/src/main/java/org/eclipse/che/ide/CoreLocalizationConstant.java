--- conflicted
+++ resolved
@@ -1048,10 +1048,11 @@
     @Key("export.config.dialog.not.under.vcs.text")
     String exportConfigDialogNotUnderVcsText();
 
-<<<<<<< HEAD
-    @Key("oauth.settings.title")
-    String oauthSettingsTitle();
-
+    @Key("messages.server.failure")
+    String messagesServerFailure();
+
+    @Key("connection.closed.dialog.title")
+    String connectionClosedDialogTitle();
     @Key("oauth.settings.provider.title")
     String oauthSettingsProviderTitle();
 
@@ -1060,12 +1061,4 @@
 
     @Key("oauth.invalidate.token.success")
     String oauthInvalidateTokenSuccess(String p0);
-=======
-    @Key("messages.server.failure")
-    String messagesServerFailure();
-
-    @Key("connection.closed.dialog.title")
-    String connectionClosedDialogTitle();
-
->>>>>>> 26d23b0c
 }