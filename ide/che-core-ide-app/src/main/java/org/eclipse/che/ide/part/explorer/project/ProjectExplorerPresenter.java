/*******************************************************************************
 * Copyright (c) 2012-2017 Codenvy, S.A.
 * All rights reserved. This program and the accompanying materials
 * are made available under the terms of the Eclipse Public License v1.0
 * which accompanies this distribution, and is available at
 * http://www.eclipse.org/legal/epl-v10.html
 *
 * Contributors:
 *   Codenvy, S.A. - initial API and implementation
 *******************************************************************************/
package org.eclipse.che.ide.part.explorer.project;

import com.google.common.collect.Sets;
import com.google.gwt.user.client.ui.AcceptsOneWidget;
import com.google.inject.Inject;
import com.google.inject.Singleton;
import com.google.web.bindery.event.shared.EventBus;

import org.eclipse.che.api.core.jsonrpc.commons.RequestTransmitter;
import org.eclipse.che.api.project.shared.dto.event.ProjectTreeTrackingOperationDto;
import org.eclipse.che.commons.annotation.Nullable;
import org.eclipse.che.ide.CoreLocalizationConstant;
import org.eclipse.che.ide.DelayedTask;
import org.eclipse.che.ide.Resources;
import org.eclipse.che.ide.api.app.AppContext;
import org.eclipse.che.ide.api.data.tree.Node;
import org.eclipse.che.ide.api.data.tree.TreeExpander;
import org.eclipse.che.ide.api.data.tree.settings.NodeSettings;
import org.eclipse.che.ide.api.data.tree.settings.SettingsProvider;
import org.eclipse.che.ide.api.extension.ExtensionsInitializedEvent;
import org.eclipse.che.ide.api.mvp.View;
import org.eclipse.che.ide.api.parts.base.BasePresenter;
import org.eclipse.che.ide.api.resources.Container;
import org.eclipse.che.ide.api.resources.Resource;
import org.eclipse.che.ide.api.resources.ResourceChangedEvent;
import org.eclipse.che.ide.api.resources.ResourceChangedEvent.ResourceChangedHandler;
import org.eclipse.che.ide.api.resources.ResourceDelta;
import org.eclipse.che.ide.api.resources.marker.MarkerChangedEvent;
import org.eclipse.che.ide.api.resources.marker.MarkerChangedEvent.MarkerChangedHandler;
import org.eclipse.che.ide.api.selection.Selection;
import org.eclipse.che.ide.api.workspace.event.WorkspaceStoppedEvent;
import org.eclipse.che.ide.dto.DtoFactory;
import org.eclipse.che.ide.part.explorer.project.ProjectExplorerView.ActionDelegate;
import org.eclipse.che.ide.project.node.SyntheticNode;
import org.eclipse.che.ide.project.node.SyntheticNodeUpdateEvent;
import org.eclipse.che.ide.resource.Path;
import org.eclipse.che.ide.resources.reveal.RevealResourceEvent;
import org.eclipse.che.ide.resources.tree.ResourceNode;
import org.eclipse.che.ide.ui.smartTree.NodeDescriptor;
import org.eclipse.che.ide.ui.smartTree.Tree;
import org.eclipse.che.providers.DynaObject;
import org.vectomatic.dom.svg.ui.SVGResource;

import javax.validation.constraints.NotNull;
import java.util.HashSet;
import java.util.Set;

import static org.eclipse.che.api.project.shared.dto.event.ProjectTreeTrackingOperationDto.Type.START;
import static org.eclipse.che.api.project.shared.dto.event.ProjectTreeTrackingOperationDto.Type.STOP;
import static org.eclipse.che.ide.api.resources.ResourceDelta.ADDED;
import static org.eclipse.che.ide.api.resources.ResourceDelta.MOVED_FROM;
import static org.eclipse.che.ide.api.resources.ResourceDelta.MOVED_TO;
import static org.eclipse.che.ide.api.resources.ResourceDelta.REMOVED;
import static org.eclipse.che.ide.api.resources.ResourceDelta.UPDATED;

/**
 * Project explorer presenter. Handle basic logic to control project tree display.
 *
 * @author Vlad Zhukovskiy
 * @author Dmitry Shnurenko
 */
@Singleton
@DynaObject
public class ProjectExplorerPresenter extends BasePresenter implements ActionDelegate,
                                                                       ResourceChangedHandler,
                                                                       MarkerChangedHandler,
                                                                       SyntheticNodeUpdateEvent.SyntheticNodeUpdateHandler {
    private static final int PART_SIZE = 500;
    private final ProjectExplorerView      view;
    private final EventBus                 eventBus;
    private final ResourceNode.NodeFactory nodeFactory;
    private final SettingsProvider         settingsProvider;
    private final CoreLocalizationConstant locale;
    private final Resources                resources;
    private final TreeExpander             treeExpander;
    private final AppContext               appContext;
    private final RequestTransmitter       requestTransmitter;
    private final DtoFactory               dtoFactory;
    private UpdateTask updateTask  = new UpdateTask();
    private Set<Path>  expandQueue = new HashSet<>();
    private boolean hiddenFilesAreShown;

    @Inject
<<<<<<< HEAD
    public ProjectExplorerPresenter(final ProjectExplorerView view,
                                    final EventBus eventBus,
                                    final CoreLocalizationConstant locale,
                                    final Resources resources,
                                    final ResourceNode.NodeFactory nodeFactory,
                                    final SettingsProvider settingsProvider,
                                    final AppContext appContext,
                                    final RequestTransmitter requestTransmitter,
                                    final DtoFactory dtoFactory) {
=======
    public ProjectExplorerPresenter(ProjectExplorerView view,
                                    EventBus eventBus,
                                    CoreLocalizationConstant locale,
                                    Resources resources,
                                    ResourceNode.NodeFactory nodeFactory,
                                    SettingsProvider settingsProvider,
                                    AppContext appContext,
                                    Provider<WorkspaceAgent> workspaceAgentProvider,
                                    RequestTransmitter requestTransmitter,
                                    DtoFactory dtoFactory) {
>>>>>>> ef74274e
        this.view = view;
        this.eventBus = eventBus;
        this.nodeFactory = nodeFactory;
        this.settingsProvider = settingsProvider;
        this.locale = locale;
        this.resources = resources;
        this.appContext = appContext;
        this.requestTransmitter = requestTransmitter;
        this.dtoFactory = dtoFactory;
        this.view.setDelegate(this);

        eventBus.addHandler(ResourceChangedEvent.getType(), this);
        eventBus.addHandler(MarkerChangedEvent.getType(), this);
        eventBus.addHandler(SyntheticNodeUpdateEvent.getType(), this);
        eventBus.addHandler(WorkspaceStoppedEvent.TYPE, event -> getTree().getNodeStorage().clear());

        view.getTree().getSelectionModel().addSelectionChangedHandler(event -> setSelection(new Selection<>(event.getSelection())));

        view.getTree().addBeforeExpandHandler(event -> {
            NodeDescriptor nodeDescriptor = view.getTree().getNodeDescriptor(event.getNode());

            if (event.getNode() instanceof SyntheticNode && nodeDescriptor != null && nodeDescriptor.isExpandDeep()) {
                event.setCancelled(true);
            }
        });

        view.getTree().getNodeLoader().addPostLoadHandler(event -> {
            for (Node node : event.getReceivedNodes()) {
                if (node instanceof ResourceNode && expandQueue.remove(((ResourceNode)node).getData().getLocation())) {
                    view.getTree().setExpanded(node, true);
                }
            }
        });

        treeExpander = new ProjectExplorerTreeExpander(view.getTree(), appContext);

        registerNative();

        // when ide has already initialized, then we force set focus to the current part
<<<<<<< HEAD
        eventBus.addHandler(ExtensionsInitializedEvent.getType(), new ExtensionsInitializedHandler() {
            @Override
            public void onExtensionsInitialized(ExtensionsInitializedEvent event) {
                if (partStack != null) {
                    partStack.setActivePart(ProjectExplorerPresenter.this);
                }
            }
=======
        eventBus.addHandler(ExtensionsInitializedEvent.getType(), event -> partStack.setActivePart(ProjectExplorerPresenter.this));

        Scheduler.get().scheduleDeferred(() -> {
            PartStack partStack = checkNotNull(workspaceAgentProvider.get().getPartStack(PartStackType.NAVIGATION),
                                               "Navigation part stack should not be a null");
            partStack.addPart(ProjectExplorerPresenter.this);
            partStack.setActivePart(ProjectExplorerPresenter.this);
>>>>>>> ef74274e
        });
    }

    @Inject
    public void initFileWatchers() {
        final String endpointId = "ws-agent";
        final String method = "track:project-tree";

        getTree().addExpandHandler(event -> {
            Node node = event.getNode();

            if (node instanceof ResourceNode) {
                Resource data = ((ResourceNode)node).getData();
                requestTransmitter.newRequest()
                                  .endpointId(endpointId)
                                  .methodName(method)
                                  .paramsAsDto(dtoFactory.createDto(ProjectTreeTrackingOperationDto.class)
                                                         .withPath(data.getLocation().toString())
                                                         .withType(START))
                                  .sendAndSkipResult();

            }
        });

        getTree().addCollapseHandler(event -> {
            Node node = event.getNode();

            if (node instanceof ResourceNode) {
                Resource data = ((ResourceNode)node).getData();
                requestTransmitter.newRequest()
                                  .endpointId(endpointId)
                                  .methodName(method)
                                  .paramsAsDto(dtoFactory.createDto(ProjectTreeTrackingOperationDto.class)
                                                         .withPath(data.getLocation().toString())
                                                         .withType(STOP))
                                  .sendAndSkipResult();

            }
        });
    }

    /* Expose Project Explorer's internal API to the world, to allow automated Selenium scripts expand all projects tree. */
    private native void registerNative() /*-{
        var that = this;

        var ProjectExplorer = {};

        ProjectExplorer.expandAll = $entry(function () {
            that.@org.eclipse.che.ide.part.explorer.project.ProjectExplorerPresenter::doExpand()();
        });

        ProjectExplorer.collapseAll = $entry(function () {
            that.@org.eclipse.che.ide.part.explorer.project.ProjectExplorerPresenter::doCollapse()();
        });

        ProjectExplorer.reveal = $entry(function (path) {
            that.@org.eclipse.che.ide.part.explorer.project.ProjectExplorerPresenter::doReveal(*)(path);
        });

        ProjectExplorer.refresh = $entry(function () {
            that.@org.eclipse.che.ide.part.explorer.project.ProjectExplorerPresenter::doRefresh()();
        });

        $wnd.IDE.ProjectExplorer = ProjectExplorer;
    }-*/;

    private void doExpand() {
        if (treeExpander.isExpandEnabled()) {
            treeExpander.expandTree();
        }
    }

    private void doCollapse() {
        if (treeExpander.isCollapseEnabled()) {
            treeExpander.collapseTree();
        }
    }

    private void doReveal(String path) {
        eventBus.fireEvent(new RevealResourceEvent(Path.valueOf(path)));
    }

    private void doRefresh() {
        appContext.getWorkspaceRoot().synchronize();
    }

    @Override
    @SuppressWarnings("unchecked")
    public void onResourceChanged(ResourceChangedEvent event) {
        final Tree tree = view.getTree();
        final ResourceDelta delta = event.getDelta();
        final Resource resource = delta.getResource();
        final NodeSettings nodeSettings = settingsProvider.getSettings();

        // process root projects, they have only one segment in path
        if (resource.getLocation().segmentCount() == 1) {
            if (delta.getKind() == ADDED) {
                if ((delta.getFlags() & (MOVED_FROM | MOVED_TO)) != 0) {
                    Node node = getNode(delta.getFromPath());
                    if (node != null) {
                        boolean expanded = tree.isExpanded(node);

                        tree.getNodeStorage().remove(node);

                        node = nodeFactory.newContainerNode((Container)resource, nodeSettings);
                        tree.getNodeStorage().add(node);
                        if (expanded) {
                            tree.setExpanded(node, true);
                        }
                    }
                } else if (getNode(resource.getLocation()) == null) {
                    tree.getNodeStorage().add(nodeFactory.newContainerNode((Container)resource, nodeSettings));
                }
            } else if (delta.getKind() == REMOVED) {
                Node node = getNode(resource.getLocation());

                if (node != null) {
                    tree.getNodeStorage().remove(node);
                }
            } else if (delta.getKind() == UPDATED) {
                for (Node node : tree.getNodeStorage().getAll()) {
                    if (node instanceof ResourceNode &&
                        ((ResourceNode)node).getData().getLocation().equals(delta.getResource().getLocation())) {
                        final String oldId = tree.getNodeStorage().getKeyProvider().getKey(node);
                        ((ResourceNode)node).setData(delta.getResource());
                        tree.getNodeStorage().reIndexNode(oldId, node);
                        tree.refresh(node);
                        updateTask.submit(delta.getResource().getLocation());
                    }
                }
            }
        } else {

            if ((delta.getFlags() & (MOVED_FROM | MOVED_TO)) != 0) {
                final Node node = getNode(delta.getFromPath());

                if (node != null && tree.isExpanded(node)) {
                    expandQueue.add(delta.getToPath());
                }
            }

            updateTask.submit(resource.getLocation());

            if (delta.getFromPath() != null) {
                updateTask.submit(delta.getFromPath());
            }
        }
    }

    private Node getNode(Path path) {
        final Tree tree = view.getTree();

        for (final Node node : tree.getNodeStorage().getAll()) {
            if (isNodeServesLocation(node, path)) {
                return node;
            }
        }

        return null;
    }

    private boolean isNodeServesLocation(Node node, Path location) {
        return node instanceof ResourceNode && ((ResourceNode)node).getData().getLocation().equals(location);
    }

    @Override
    public void onMarkerChanged(MarkerChangedEvent event) {
        final Tree tree = view.getTree();
        for (Node node : tree.getNodeStorage().getAll()) {
            if (node instanceof ResourceNode &&
                ((ResourceNode)node).getData().getLocation().equals(event.getResource().getLocation())) {
                tree.refresh(node);
            }
        }
    }

    @Override
    public void onSyntheticNodeUpdate(SyntheticNodeUpdateEvent event) {
        final Tree tree = getTree();
        final NodeDescriptor descriptor = tree.getNodeDescriptor(event.getNode());

        if (descriptor == null) {
            return;
        }

        if (descriptor.isLoaded()) {
            tree.getNodeLoader().loadChildren(event.getNode(), false);
        }
    }

    public Tree getTree() {
        return view.getTree();
    }

    /** {@inheritDoc} */
    @Override
    public View getView() {
        return view;
    }

    /** {@inheritDoc} */
    @NotNull
    @Override
    public String getTitle() {
        return locale.projectExplorerButtonTitle();
    }

    /** {@inheritDoc} */
    @Override
    public SVGResource getTitleImage() {
        return resources.projectExplorerPartIcon();
    }

    /** {@inheritDoc} */
    @Nullable
    @Override
    public String getTitleToolTip() {
        return locale.projectExplorerPartTooltip();
    }

    /** {@inheritDoc} */
    @Override
    public int getSize() {
        return PART_SIZE;
    }

    /** {@inheritDoc} */
    @Override
    public void go(AcceptsOneWidget container) {
        container.setWidget(view);
    }

    /**
     * Activate "Go Into" mode on specified node if.
     * Node should support this mode. See {@link Node#supportGoInto()}.
     *
     * @param node
     *         node which should be activated in "Go Into" mode
     */
    @Deprecated
    public void goInto(Node node) {
        view.setGoIntoModeOn(node);
    }

    /**
     * Get "Go Into" state on current tree.
     *
     * @return true - if "Go Into" mode has been activated.
     */
    @Deprecated
    public boolean isGoIntoActivated() {
        return view.isGoIntoActivated();
    }

    /**
     * Collapse all non-leaf nodes.
     */
    @Deprecated
    public void collapseAll() {
        view.collapseAll();
    }

    /**
     * Configure tree to show or hide files that starts with ".", e.g. hidden files.
     *
     * @param show
     *         true - if those files should be shown, otherwise - false
     */
    @Deprecated
    public void showHiddenFiles(boolean show) {
        hiddenFilesAreShown = show;
        settingsProvider.getSettings().setShowHiddenFiles(show);
        view.showHiddenFilesForAllExpandedNodes(show);
    }

    /**
     * Retrieve status of showing hidden files.
     *
     * @return true - if hidden files are shown, otherwise - false
     */
    @Deprecated
    public boolean isShowHiddenFiles() {
        return hiddenFilesAreShown;
    }

    private class UpdateTask extends DelayedTask {

        private Set<Path> toRefresh = new HashSet<>();

        public void submit(Path path) {
            toRefresh.add(path.uptoSegment(1));

            delay(500);
        }

        @Override
        public void onExecute() {
            if (view.getTree().getNodeLoader().isBusy()) {
                delay(500);

                return;
            }

            final Set<Path> updateQueue = Sets.newHashSet(toRefresh);
            toRefresh.clear();

            for (Path path : updateQueue) {
                final Node node = getNode(path);

                if (node == null) {
                    continue;
                }

                if (getTree().isExpanded(node)) {
                    view.getTree().getNodeLoader().loadChildren(node, true);
                }
            }
        }
    }
}<|MERGE_RESOLUTION|>--- conflicted
+++ resolved
@@ -91,7 +91,6 @@
     private boolean hiddenFilesAreShown;
 
     @Inject
-<<<<<<< HEAD
     public ProjectExplorerPresenter(final ProjectExplorerView view,
                                     final EventBus eventBus,
                                     final CoreLocalizationConstant locale,
@@ -101,18 +100,6 @@
                                     final AppContext appContext,
                                     final RequestTransmitter requestTransmitter,
                                     final DtoFactory dtoFactory) {
-=======
-    public ProjectExplorerPresenter(ProjectExplorerView view,
-                                    EventBus eventBus,
-                                    CoreLocalizationConstant locale,
-                                    Resources resources,
-                                    ResourceNode.NodeFactory nodeFactory,
-                                    SettingsProvider settingsProvider,
-                                    AppContext appContext,
-                                    Provider<WorkspaceAgent> workspaceAgentProvider,
-                                    RequestTransmitter requestTransmitter,
-                                    DtoFactory dtoFactory) {
->>>>>>> ef74274e
         this.view = view;
         this.eventBus = eventBus;
         this.nodeFactory = nodeFactory;
@@ -152,23 +139,10 @@
         registerNative();
 
         // when ide has already initialized, then we force set focus to the current part
-<<<<<<< HEAD
-        eventBus.addHandler(ExtensionsInitializedEvent.getType(), new ExtensionsInitializedHandler() {
-            @Override
-            public void onExtensionsInitialized(ExtensionsInitializedEvent event) {
-                if (partStack != null) {
-                    partStack.setActivePart(ProjectExplorerPresenter.this);
-                }
-            }
-=======
-        eventBus.addHandler(ExtensionsInitializedEvent.getType(), event -> partStack.setActivePart(ProjectExplorerPresenter.this));
-
-        Scheduler.get().scheduleDeferred(() -> {
-            PartStack partStack = checkNotNull(workspaceAgentProvider.get().getPartStack(PartStackType.NAVIGATION),
-                                               "Navigation part stack should not be a null");
-            partStack.addPart(ProjectExplorerPresenter.this);
-            partStack.setActivePart(ProjectExplorerPresenter.this);
->>>>>>> ef74274e
+        eventBus.addHandler(ExtensionsInitializedEvent.getType(), event -> {
+            if (partStack != null) {
+                partStack.setActivePart(ProjectExplorerPresenter.this);
+            }
         });
     }
 
