/*******************************************************************************
 * Copyright (c) 2012-2017 Codenvy, S.A.
 * All rights reserved. This program and the accompanying materials
 * are made available under the terms of the Eclipse Public License v1.0
 * which accompanies this distribution, and is available at
 * http://www.eclipse.org/legal/epl-v10.html
 *
 * Contributors:
 *   Codenvy, S.A. - initial API and implementation
 *******************************************************************************/
package org.eclipse.che.ide.processes.panel;

import com.google.gwt.core.client.Scheduler;
import com.google.gwt.i18n.client.DateTimeFormat;
import com.google.gwt.user.client.ui.AcceptsOneWidget;
import com.google.gwt.user.client.ui.IsWidget;
import com.google.inject.Inject;
import com.google.inject.Provider;
import com.google.inject.Singleton;
import com.google.web.bindery.event.shared.EventBus;

<<<<<<< HEAD
=======
import org.eclipse.che.api.core.model.machine.Machine;
import org.eclipse.che.api.core.model.machine.Server;
import org.eclipse.che.api.core.model.workspace.Environment;
import org.eclipse.che.api.core.model.workspace.ExtendedMachine;
>>>>>>> 7a8cee2a
import org.eclipse.che.api.core.model.workspace.Workspace;
import org.eclipse.che.api.core.model.workspace.WorkspaceConfig;
import org.eclipse.che.api.core.model.workspace.config.Command;
import org.eclipse.che.api.core.model.workspace.config.Environment;
import org.eclipse.che.api.core.model.workspace.config.MachineConfig;
import org.eclipse.che.api.core.model.workspace.runtime.Machine;
import org.eclipse.che.api.core.model.workspace.runtime.Server;
import org.eclipse.che.api.promises.client.Operation;
import org.eclipse.che.api.promises.client.OperationException;
import org.eclipse.che.api.promises.client.Promise;
import org.eclipse.che.api.promises.client.PromiseError;
import org.eclipse.che.api.ssh.shared.dto.SshPairDto;
import org.eclipse.che.commons.annotation.Nullable;
import org.eclipse.che.ide.CoreLocalizationConstant;
import org.eclipse.che.ide.api.app.AppContext;
import org.eclipse.che.ide.api.command.CommandImpl;
import org.eclipse.che.ide.api.command.CommandManager;
import org.eclipse.che.ide.api.command.CommandTypeRegistry;
import org.eclipse.che.ide.api.dialogs.ConfirmCallback;
import org.eclipse.che.ide.api.dialogs.DialogFactory;
import org.eclipse.che.ide.api.machine.ExecAgentCommandManager;
import org.eclipse.che.ide.api.machine.events.ActivateProcessOutputEvent;
import org.eclipse.che.ide.api.machine.events.ExecAgentServerRunningEvent;
import org.eclipse.che.ide.api.machine.events.MachineRunningEvent;
import org.eclipse.che.ide.api.machine.events.MachineStartingEvent;
import org.eclipse.che.ide.api.machine.events.ProcessFinishedEvent;
import org.eclipse.che.ide.api.machine.events.TerminalAgentServerRunningEvent;
import org.eclipse.che.ide.api.machine.execagent.dto.GetProcessLogsResponseDto;
import org.eclipse.che.ide.api.machine.execagent.dto.GetProcessesResponseDto;
import org.eclipse.che.ide.api.macro.MacroProcessor;
import org.eclipse.che.ide.api.notification.NotificationManager;
import org.eclipse.che.ide.api.outputconsole.OutputConsole;
import org.eclipse.che.ide.api.parts.PartStack;
import org.eclipse.che.ide.api.parts.PartStackStateChangedEvent;
import org.eclipse.che.ide.api.parts.WorkspaceAgent;
import org.eclipse.che.ide.api.parts.base.BasePresenter;
import org.eclipse.che.ide.api.selection.Selection;
import org.eclipse.che.ide.api.ssh.SshServiceClient;
import org.eclipse.che.ide.api.workspace.event.EnvironmentOutputEvent;
import org.eclipse.che.ide.api.workspace.event.WorkspaceStartedEvent;
import org.eclipse.che.ide.api.workspace.event.WorkspaceStoppedEvent;
import org.eclipse.che.ide.api.workspace.model.MachineImpl;
import org.eclipse.che.ide.api.workspace.model.RuntimeImpl;
import org.eclipse.che.ide.api.workspace.model.WorkspaceImpl;
import org.eclipse.che.ide.bootstrap.BasicIDEInitializedEvent;
import org.eclipse.che.ide.command.toolbar.processes.ProcessOutputClosedEvent;
import org.eclipse.che.ide.console.CommandConsoleFactory;
import org.eclipse.che.ide.console.CommandOutputConsole;
import org.eclipse.che.ide.console.CommandOutputConsolePresenter;
import org.eclipse.che.ide.console.DefaultOutputConsole;
import org.eclipse.che.ide.machine.MachineResources;
import org.eclipse.che.ide.processes.ProcessTreeNode;
import org.eclipse.che.ide.processes.ProcessTreeNodeSelectedEvent;
import org.eclipse.che.ide.processes.actions.ConsoleTreeContextMenu;
import org.eclipse.che.ide.processes.actions.ConsoleTreeContextMenuFactory;
import org.eclipse.che.ide.terminal.TerminalFactory;
import org.eclipse.che.ide.terminal.TerminalPresenter;
import org.eclipse.che.ide.ui.loaders.DownloadWorkspaceOutputEvent;
import org.eclipse.che.ide.ui.multisplitpanel.SubPanel;
import org.eclipse.che.ide.util.loging.Log;
import org.vectomatic.dom.svg.ui.SVGResource;

import java.util.ArrayList;
import java.util.Collection;
import java.util.Date;
import java.util.HashMap;
import java.util.List;
import java.util.Map;
import java.util.Optional;
import java.util.function.BiConsumer;

import static com.google.common.base.Strings.isNullOrEmpty;
import static java.util.Arrays.asList;
import static java.util.Collections.emptyList;
import static org.eclipse.che.api.core.model.workspace.WorkspaceStatus.RUNNING;
import static org.eclipse.che.api.workspace.shared.Constants.TERMINAL_REFERENCE;
import static org.eclipse.che.api.workspace.shared.Constants.WSAGENT_REFERENCE;
import static org.eclipse.che.ide.api.notification.StatusNotification.DisplayMode.FLOAT_MODE;
import static org.eclipse.che.ide.api.notification.StatusNotification.Status.FAIL;
import static org.eclipse.che.ide.processes.ProcessTreeNode.ProcessNodeType.COMMAND_NODE;
import static org.eclipse.che.ide.processes.ProcessTreeNode.ProcessNodeType.MACHINE_NODE;
import static org.eclipse.che.ide.processes.ProcessTreeNode.ProcessNodeType.ROOT_NODE;
import static org.eclipse.che.ide.processes.ProcessTreeNode.ProcessNodeType.TERMINAL_NODE;

/** Presenter for the panel for managing processes. */
@Singleton
public class ProcessesPanelPresenter extends BasePresenter implements ProcessesPanelView.ActionDelegate,
                                                                      ProcessFinishedEvent.Handler,
                                                                      OutputConsole.ActionDelegate,
                                                                      WorkspaceStartedEvent.Handler,
                                                                      WorkspaceStoppedEvent.Handler,
                                                                      MachineStartingEvent.Handler,
                                                                      MachineRunningEvent.Handler,
                                                                      TerminalAgentServerRunningEvent.Handler,
                                                                      ExecAgentServerRunningEvent.Handler,
                                                                      EnvironmentOutputEvent.Handler,
                                                                      DownloadWorkspaceOutputEvent.Handler,
                                                                      PartStackStateChangedEvent.Handler,
                                                                      BasicIDEInitializedEvent.Handler {

    public static final  String SSH_PORT              = "22";
    public static final  String TERMINAL_AGENT        = "org.eclipse.che.terminal";
    public static final  String SSH_AGENT             = "org.eclipse.che.ssh";
    private static final String DEFAULT_TERMINAL_NAME = "Terminal";
    final Map<String, OutputConsole>     consoles;
    final Map<OutputConsole, String>     consoleCommands;
    final Map<String, TerminalPresenter> terminals;

    private final ProcessesPanelView            view;
    private final CoreLocalizationConstant      localizationConstant;
    private final MachineResources              resources;
<<<<<<< HEAD
    private final Provider<WorkspaceAgent>      workspaceAgentProvider;
=======
    private final WorkspaceAgent                workspaceAgent;
    private final CommandManager                commandManager;
>>>>>>> 7a8cee2a
    private final SshServiceClient              sshServiceClient;
    private final AppContext                    appContext;
    private final NotificationManager           notificationManager;
    private final TerminalFactory               terminalFactory;
    private final CommandConsoleFactory         commandConsoleFactory;
    private final DialogFactory                 dialogFactory;
    private final ConsoleTreeContextMenuFactory consoleTreeContextMenuFactory;
    private final CommandTypeRegistry           commandTypeRegistry;
    private final ExecAgentCommandManager       execAgentCommandManager;
    private final Provider<MacroProcessor>      macroProcessorProvider;
    private final EventBus                      eventBus;
    private final Map<String, ProcessTreeNode>  machineNodes;
    ProcessTreeNode rootNode;
    private ProcessTreeNode          contextTreeNode;
    private Map<String, MachineImpl> machines;

    @Inject
    public ProcessesPanelPresenter(ProcessesPanelView view,
                                   CoreLocalizationConstant localizationConstant,
                                   MachineResources resources,
                                   EventBus eventBus,
                                   Provider<WorkspaceAgent> workspaceAgentProvider,
                                   AppContext appContext,
                                   NotificationManager notificationManager,
                                   TerminalFactory terminalFactory,
                                   CommandConsoleFactory commandConsoleFactory,
                                   DialogFactory dialogFactory,
                                   ConsoleTreeContextMenuFactory consoleTreeContextMenuFactory,
                                   CommandManager commandManager,
                                   CommandTypeRegistry commandTypeRegistry,
                                   SshServiceClient sshServiceClient,
                                   ExecAgentCommandManager execAgentCommandManager,
                                   Provider<MacroProcessor> macroProcessorProvider) {
        this.view = view;
        this.localizationConstant = localizationConstant;
        this.resources = resources;
<<<<<<< HEAD
        this.workspaceAgentProvider = workspaceAgentProvider;
=======
        this.workspaceAgent = workspaceAgent;
        this.commandManager = commandManager;
>>>>>>> 7a8cee2a
        this.sshServiceClient = sshServiceClient;
        this.appContext = appContext;
        this.notificationManager = notificationManager;
        this.terminalFactory = terminalFactory;
        this.commandConsoleFactory = commandConsoleFactory;
        this.dialogFactory = dialogFactory;
        this.consoleTreeContextMenuFactory = consoleTreeContextMenuFactory;
        this.eventBus = eventBus;
        this.commandTypeRegistry = commandTypeRegistry;
        this.execAgentCommandManager = execAgentCommandManager;
        this.macroProcessorProvider = macroProcessorProvider;

        machineNodes = new HashMap<>();
        machines = new HashMap<>();
        rootNode = new ProcessTreeNode(ROOT_NODE, null, null, null, new ArrayList<ProcessTreeNode>());
        terminals = new HashMap<>();
        consoles = new HashMap<>();
        consoleCommands = new HashMap<>();

        view.setDelegate(this);

        eventBus.addHandler(ProcessFinishedEvent.TYPE, this);
        eventBus.addHandler(WorkspaceStartedEvent.TYPE, this);
        eventBus.addHandler(WorkspaceStoppedEvent.TYPE, this);
        eventBus.addHandler(MachineStartingEvent.TYPE, this);
        eventBus.addHandler(MachineRunningEvent.TYPE, this);
        eventBus.addHandler(TerminalAgentServerRunningEvent.TYPE, this);
        eventBus.addHandler(ExecAgentServerRunningEvent.TYPE, this);
        eventBus.addHandler(EnvironmentOutputEvent.TYPE, this);
        eventBus.addHandler(DownloadWorkspaceOutputEvent.TYPE, this);
        eventBus.addHandler(PartStackStateChangedEvent.TYPE, this);
        eventBus.addHandler(ActivateProcessOutputEvent.TYPE, event -> setActiveProcessOutput(event.getPid()));
        eventBus.addHandler(BasicIDEInitializedEvent.TYPE, this);

        Scheduler.get().scheduleDeferred(this::updateMachineList);
    }

    /**
     * Updates list of the machines from application context.
     */
    public void updateMachineList() {
        if (appContext.getWorkspace() == null) {
            return;
        }

        List<MachineImpl> machines = getMachines();
        if (machines.isEmpty()) {
            return;
        }

        for (MachineImpl machine : machines) {
            if (machine.getServerByName(WSAGENT_REFERENCE).isPresent()) {
                provideMachineNode(machine.getName(), true);
                machines.remove(machine);
                break;
            }
        }

        for (MachineImpl machine : machines) {
            provideMachineNode(machine.getName(), true);
        }

        ProcessTreeNode machineToSelect = machineNodes.entrySet().iterator().next().getValue();

        view.selectNode(machineToSelect);
        notifyTreeNodeSelected(machineToSelect);
    }

    /**
     * determines whether process tree is visible.
     *
     * @return
     */
    public boolean isProcessesTreeVisible() {
        return view.isProcessesTreeVisible();
    }

    /**
     * Sets visibility for processes tree
     *
     * @param visible
     */
    public void setProcessesTreeVisible(boolean visible) {
        view.setProcessesTreeVisible(visible);
    }

    @Override
    public void go(AcceptsOneWidget container) {
        container.setWidget(view);
    }

    @Override
    public String getTitle() {
        return localizationConstant.viewProcessesTitle();
    }

    @Override
    public IsWidget getView() {
        return view;
    }

    @Override
    public String getTitleToolTip() {
        return localizationConstant.viewProcessesTooltip();
    }

    @Nullable
    @Override
    public SVGResource getTitleImage() {
        return resources.terminal();
    }

    @Override
    public void onMachineStarting(MachineStartingEvent event) {
        provideMachineNode(event.getMachine().getName(), false);
    }

    @Override
    public void onMachineRunning(MachineRunningEvent event) {
        machines.put(event.getMachine().getName(), event.getMachine());
        provideMachineNode(event.getMachine().getName(), true);
    }

    @Override
    public void onCloseTerminal(ProcessTreeNode node) {
        closeTerminal(node);
        view.removeWidget(node.getId());
    }

    @Override
    public void onTerminalTabClosing(ProcessTreeNode node) {
        closeTerminal(node);
    }

    private void closeTerminal(ProcessTreeNode node) {
        String terminalId = node.getId();
        if (terminals.containsKey(terminalId)) {
            onStopProcess(node);
            terminals.get(terminalId).stopTerminal();
            terminals.remove(terminalId);
        }
    }

    /** Opens new terminal for the selected machine. */
    public void newTerminal(Object source) {
        final ProcessTreeNode selectedTreeNode = view.getSelectedTreeNode();

        final WorkspaceImpl workspace = appContext.getWorkspace();
        final Optional<MachineImpl> devMachine = workspace.getDevMachine();

        if (selectedTreeNode == null && devMachine.isPresent()) {
            onAddTerminal(devMachine.get().getName(), source);
            return;
        }

        if (selectedTreeNode == null) {
            String notificationTitle = localizationConstant.failedToConnectTheTerminal();
            String notificationContent = localizationConstant.machineNotFound("");
            notificationManager.notify(notificationTitle, notificationContent, FAIL, FLOAT_MODE);
            return;
        }

        if (selectedTreeNode.getType() == MACHINE_NODE) {
            String machineName = (String)selectedTreeNode.getData();
            onAddTerminal(machineName, source);
            return;
        }

        ProcessTreeNode parent = selectedTreeNode.getParent();
        if (parent != null && parent.getType() == MACHINE_NODE) {
            String machineName = (String)parent.getData();
            onAddTerminal(machineName, source);
        }
    }

    /**
     * Selects dev machine.
     */
    private void selectDevMachine() {
        Optional<MachineImpl> devMachine = appContext.getWorkspace().getDevMachine();
        if (!devMachine.isPresent()) {
            return;
        }

        for (ProcessTreeNode processTreeNode : machineNodes.values()) {
            if (processTreeNode.getData() instanceof MachineImpl) {
                String machineName = (String)processTreeNode.getData();

                if (machineName.equals(devMachine.get().getName())) {
                    view.selectNode(processTreeNode);
                    notifyTreeNodeSelected(processTreeNode);

                    return;
                }
            }
        }
    }

    /** Set active output of the process with the given PID. */
    private void setActiveProcessOutput(int pid) {
        ProcessTreeNode processNode = null;

        for (Map.Entry<String, OutputConsole> entry : consoles.entrySet()) {
            final OutputConsole console = entry.getValue();
            if (console instanceof CommandOutputConsole) {
                final int consolePid = ((CommandOutputConsole)console).getPid();
                if (pid == consolePid) {
                    final String commandId = consoleCommands.get(console);
                    processNode = findTreeNodeById(commandId);
                }
            }
        }

        if (processNode != null) {
            view.selectNode(processNode);
        }
    }

    /**
     * Adds new terminal to the processes panel
     *
     * @param machineId
     *         id of machine in which the terminal will be added
     */
    @Override
    public void onAddTerminal(final String machineId, Object source) {
        final MachineImpl machine = getMachine(machineId);
        if (machine == null) {
            notificationManager.notify(localizationConstant.failedToConnectTheTerminal(),
                                       localizationConstant.machineNotFound(machineId), FAIL, FLOAT_MODE);
            Log.error(getClass(), localizationConstant.machineNotFound(machineId));
            return;
        }

        final ProcessTreeNode machineTreeNode = provideMachineNode(machine.getName(), false);
        if (machineTreeNode == null) {
            return;
        }

        final TerminalPresenter newTerminal = terminalFactory.create(machine, source);
        final IsWidget terminalWidget = newTerminal.getView();
        final String terminalName = getUniqueTerminalName(machineTreeNode);
        final ProcessTreeNode terminalNode = new ProcessTreeNode(TERMINAL_NODE,
                                                                 machineTreeNode,
                                                                 terminalName,
                                                                 resources.terminalTreeIcon(),
                                                                 null);
        addChildToMachineNode(terminalNode, machineTreeNode);

        final String terminalId = terminalNode.getId();
        terminals.put(terminalId, newTerminal);
        view.addProcessNode(terminalNode);
        terminalWidget.asWidget().ensureDebugId(terminalName);
        view.addWidget(terminalId, terminalName, terminalNode.getTitleIcon(), terminalWidget, false);
        refreshStopButtonState(terminalId);

        workspaceAgentProvider.get().setActivePart(this);

        newTerminal.setVisible(true);
        newTerminal.connect();
        newTerminal.setListener(() -> onCloseTerminal(terminalNode));
    }

    @Override
    public void onPreviewSsh(String machineId) {
        ProcessTreeNode machineTreeNode = findTreeNodeById(machineId);
        if (machineTreeNode == null) {
            return;
        }

        MachineImpl machine = (MachineImpl)machineTreeNode.getData();

        final OutputConsole defaultConsole = commandConsoleFactory.create("SSH");
        addCommandOutput(machineId, defaultConsole);

        final String machineName = machine.getName();
        String sshServiceAddress = getSshServerAddress(machine);
        final String machineHost;
        final String sshPort;
        if (sshServiceAddress != null) {
            String[] parts = sshServiceAddress.split(":");
            machineHost = parts[0];
            sshPort = (parts.length == 2) ? parts[1] : SSH_PORT;
        } else {
            sshPort = SSH_PORT;
            machineHost = "";
        }

        // user
        final String userName;
        String user = machine.getProperties().get("config.user");
        if (isNullOrEmpty(user)) {
            userName = "root";
        } else {
            userName = user;
        }

        // ssh key
        final String workspaceName = appContext.getWorkspace().getConfig().getName();
        Promise<SshPairDto> sshPairDtoPromise = sshServiceClient.getPair("workspace", appContext.getWorkspaceId());

        sshPairDtoPromise.then(new Operation<SshPairDto>() {
                                   @Override
                                   public void apply(SshPairDto sshPairDto) throws OperationException {
                                       if (defaultConsole instanceof DefaultOutputConsole) {
                                           ((DefaultOutputConsole)defaultConsole).enableAutoScroll(false);
                                           ((DefaultOutputConsole)defaultConsole).printText(localizationConstant.sshConnectInfo
                                                   (machineName, machineHost, sshPort,
                                                    workspaceName, userName,
                                                    localizationConstant
                                                            .sshConnectInfoPrivateKey(
                                                                    sshPairDto
                                                                            .getPrivateKey())));
                                       }

                                   }
                               }
                              ).catchError(new Operation<PromiseError>() {
            @Override
            public void apply(PromiseError arg) throws OperationException {
                if (defaultConsole instanceof DefaultOutputConsole) {
                    ((DefaultOutputConsole)defaultConsole).enableAutoScroll(false);
                    ((DefaultOutputConsole)defaultConsole).printText(localizationConstant.sshConnectInfo(machineName, machineHost, sshPort,
                                                                                                         workspaceName, userName,
                                                                                                         localizationConstant
                                                                                                                 .sshConnectInfoNoPrivateKey()));
                }
            }
        });

    }

    @Override
    public void onTreeNodeSelected(final ProcessTreeNode node) {
        setSelection(new Selection.NoSelectionProvided());

        if (node != null) {
            if (ProcessTreeNode.ProcessNodeType.MACHINE_NODE == node.getType()) {
                final MachineImpl machine = getMachine(node.getId());
                if (machine != null) {
                    setSelection(new Selection<>(machine));
                }

                view.showProcessOutput(node.getName());
            } else {
                view.showProcessOutput(node.getId());
                refreshStopButtonState(node.getId());
            }
        }

        notifyTreeNodeSelected(node);
    }

    /**
     * Returns the ssh service address in format - host:port (example - localhost:32899)
     *
     * @param machine
     *         machine to retrieve address
     * @return ssh service address in format host:port
     */
    private String getSshServerAddress(Machine machine) {
        Map<String, ? extends Server> servers = machine.getServers();
        final Server sshServer = servers.get(SSH_PORT + "/tcp");
        return sshServer != null ? sshServer.getUrl() : null;
    }

    public void addCommandOutput(OutputConsole outputConsole) {
        final WorkspaceImpl workspace = appContext.getWorkspace();
        final Optional<MachineImpl> devMachine = workspace.getDevMachine();

        devMachine.ifPresent(machine -> addCommandOutput(machine.getName(), outputConsole));
    }

    /**
     * Adds command node to process tree and displays command output
     *
     * @param machineId
     *         id of machine in which the command will be executed
     * @param outputConsole
     *         the console for command output
     */
    public void addCommandOutput(String machineId, OutputConsole outputConsole) {
        ProcessTreeNode machineTreeNode = findTreeNodeById(machineId);
        if (machineTreeNode == null) {
            notificationManager.notify(localizationConstant.failedToExecuteCommand(), localizationConstant.machineNotFound(machineId),
                                       FAIL, FLOAT_MODE);
            Log.error(getClass(), localizationConstant.machineNotFound(machineId));
            return;
        }

        String commandId;
        String outputConsoleTitle = outputConsole.getTitle();
        ProcessTreeNode processTreeNode = getProcessTreeNodeByName(outputConsoleTitle, machineTreeNode);
        if (processTreeNode != null && isCommandStopped(processTreeNode.getId())) {
            // 'reuse' already existing console
            // actually - remove 'already used' console
            commandId = processTreeNode.getId();
            view.hideProcessOutput(commandId);
        }

        ProcessTreeNode commandNode = new ProcessTreeNode(COMMAND_NODE,
                                                          machineTreeNode,
                                                          outputConsoleTitle,
                                                          outputConsole.getTitleIcon(),
                                                          null);
        commandId = commandNode.getId();
        addChildToMachineNode(commandNode, machineTreeNode);

        addOutputConsole(commandId, commandNode, outputConsole, false);

        refreshStopButtonState(commandId);
        workspaceAgentProvider.get().setActivePart(this);
    }

    @Nullable
    private ProcessTreeNode getProcessTreeNodeByName(String processName, ProcessTreeNode machineTreeNode) {
        for (ProcessTreeNode processTreeNode : machineTreeNode.getChildren()) {
            if (processTreeNode.getName().equals(processName)) {
                return processTreeNode;
            }
        }
        return null;
    }

    private boolean isCommandStopped(String commandId) {
        return consoles.containsKey(commandId) && consoles.get(commandId).isFinished();
    }

    private void addOutputConsole(final String id,
                                  final ProcessTreeNode processNode,
                                  final OutputConsole outputConsole,
                                  final boolean machineConsole) {
        consoles.put(id, outputConsole);
        consoleCommands.put(outputConsole, id);

        outputConsole.go(new AcceptsOneWidget() {
            @Override
            public void setWidget(final IsWidget widget) {
                view.addProcessNode(processNode);
                view.addWidget(id, outputConsole.getTitle(), outputConsole.getTitleIcon(), widget, machineConsole);
                if (!MACHINE_NODE.equals(processNode.getType())) {
                    ProcessTreeNode node = view.getNodeById(id);
                    view.selectNode(node);
                    notifyTreeNodeSelected(node);
                }
            }
        });

        outputConsole.addActionDelegate(this);
    }

    private void refreshStopButtonState(String selectedNodeId) {
        if (selectedNodeId == null) {
            return;
        }

        for (Map.Entry<String, OutputConsole> entry : consoles.entrySet()) {
            String nodeId = entry.getKey();
            if (selectedNodeId.equals(nodeId) && !entry.getValue().isFinished()) {
                view.setStopButtonVisibility(selectedNodeId, true);
            } else {
                view.setStopButtonVisibility(nodeId, false);
            }
        }
    }

    @Override
    public void onStopCommandProcess(ProcessTreeNode node) {
        String commandId = node.getId();
        if (consoles.containsKey(commandId) && !consoles.get(commandId).isFinished()) {
            consoles.get(commandId).stop();
        }
    }

    @Override
    public void onCloseCommandOutputClick(final ProcessTreeNode node) {
        closeCommandOutput(node, () -> {
        });
    }

    @Override
    public void onCommandTabClosing(ProcessTreeNode node, SubPanel.RemoveCallback removeCallback) {
        closeCommandOutput(node, removeCallback);
    }

    private void closeCommandOutput(ProcessTreeNode node, SubPanel.RemoveCallback removeCallback) {
        String commandId = node.getId();
        OutputConsole console = consoles.get(commandId);

        if (console == null) {
            removeCallback.remove();
            return;
        }

        if (console.isFinished()) {
            removeConsole(console, node, removeCallback);
        } else {
            dialogFactory.createConfirmDialog("",
                                              localizationConstant.outputsConsoleViewStopProcessConfirmation(console.getTitle()),
                                              getConfirmCloseConsoleCallback(console, node, removeCallback),
                                              null).show();
        }
    }

    private ConfirmCallback getConfirmCloseConsoleCallback(final OutputConsole console,
                                                           final ProcessTreeNode node,
                                                           final SubPanel.RemoveCallback removeCallback) {
        return () -> {
            console.stop();
            removeConsole(console, node, removeCallback);
        };
    }

    private void removeConsole(final OutputConsole console,
                               final ProcessTreeNode node,
                               final SubPanel.RemoveCallback removeCallback) {
        console.close();
        onStopProcess(node);

        consoles.remove(node.getId());
        consoleCommands.remove(console);
        view.removeWidget(node.getId());

        removeCallback.remove();

        if (console instanceof CommandOutputConsole) {
            eventBus.fireEvent(new ProcessOutputClosedEvent(((CommandOutputConsole)console).getPid()));
        }
    }

    private void onStopProcess(ProcessTreeNode node) {
        String processId = node.getId();
        ProcessTreeNode parentNode = node.getParent();

        int processIndex = view.getNodeIndex(processId);
        if (processIndex < 0) {
            return;
        }

        int neighborIndex = processIndex > 0 ? processIndex - 1 : processIndex + 1;
        ProcessTreeNode neighborNode = view.getNodeByIndex(neighborIndex);
        if (neighborNode == null) {
            neighborNode = parentNode;
        }

        removeChildFromMachineNode(node, parentNode);
        view.selectNode(neighborNode);
        notifyTreeNodeSelected(neighborNode);
    }

    private String getUniqueTerminalName(ProcessTreeNode machineNode) {
        String terminalName = DEFAULT_TERMINAL_NAME;
        if (!isTerminalNameExist(machineNode, terminalName)) {
            return DEFAULT_TERMINAL_NAME;
        }

        int counter = 2;
        do {
            terminalName = localizationConstant.viewProcessesTerminalNodeTitle(String.valueOf(counter));
            counter++;
        } while (isTerminalNameExist(machineNode, terminalName));
        return terminalName;
    }

    private boolean isTerminalNameExist(ProcessTreeNode machineNode, String terminalName) {
        for (ProcessTreeNode node : machineNode.getChildren()) {
            if (TERMINAL_NODE == node.getType() && node.getName().equals(terminalName)) {
                return true;
            }
        }
        return false;
    }

    private void addChildToMachineNode(final ProcessTreeNode childNode, final ProcessTreeNode machineTreeNode) {
        machineTreeNode.getChildren().add(childNode);
        view.setProcessesData(rootNode);
        view.selectNode(childNode);
        notifyTreeNodeSelected(childNode);
    }

    private void removeChildFromMachineNode(ProcessTreeNode childNode, ProcessTreeNode machineTreeNode) {
        view.removeProcessNode(childNode);
        machineTreeNode.getChildren().remove(childNode);
        view.setProcessesData(rootNode);
    }

    @Nullable
    private ProcessTreeNode findTreeNodeById(String nodeId) {
        for (ProcessTreeNode machineTreeNode : rootNode.getChildren()) {
            if (nodeId.equals(machineTreeNode.getId())) {
                return machineTreeNode;
            } else {
                final Collection<ProcessTreeNode> machineProcesses = machineTreeNode.getChildren();
                if (machineProcesses != null) {
                    for (ProcessTreeNode processTreeNode : machineProcesses) {
                        if (nodeId.equals(processTreeNode.getId())) {
                            return processTreeNode;
                        }
                    }
                }
            }
        }

        return null;
    }

    /**
     * Determines the agent is injected in the specified machine.
     *
     * @param machineName
     *         machine name
     * @param agent
     *         agent
     * @return <b>true</b> is the agent is injected, otherwise return <b>false</b>
     */
    private boolean hasAgent(String machineName, String agent) {
        Workspace workspace = appContext.getWorkspace();
        if (workspace == null) {
            return false;
        }

        WorkspaceConfig workspaceConfig = workspace.getConfig();
        if (workspaceConfig == null) {
            return false;
        }

        Map<String, ? extends Environment> environments = workspaceConfig.getEnvironments();
        if (environments == null) {
            return false;
        }
        for (Environment environment : environments.values()) {
            MachineConfig extendedMachine = environment.getMachines().get(machineName);
            if (extendedMachine != null) {
                if (extendedMachine.getInstallers() != null && extendedMachine.getInstallers().contains(agent)) {
                    return true;
                }
            }
        }

        return false;
    }

    /**
     * Checks supporting of the terminal for machine which is running out the workspace runtime.
     *
     * @param machineId
     *         machine id
     * @return <b>true</b> is the terminal url, otherwise return <b>false</b>
     */
    private boolean hasTerminal(String machineId) {
        List<MachineImpl> wsMachines = getMachines();
        for (MachineImpl machineEntity : wsMachines) {
            if (machineId.equals(machineEntity.getName())) {
                return false;
            }
        }

        final MachineImpl machineEntity = machines.get(machineId);
        return machineEntity != null && machineEntity.getServerByName(TERMINAL_REFERENCE).isPresent();
    }

    /**
     * Provides machine node:
     * <li>creates new machine node when this one not exist or {@code replace} is {@code true}</li>
     * <li>returns old machine node when this one exist and {@code replace} is {@code false}</li>
     *
     * @param machineName
     *         name of the machine to creating node
     * @param replace
     *         existed node will be replaced when {@code replace} is {@code true}
     * @return machine node
     */
    @Nullable
    private ProcessTreeNode provideMachineNode(String machineName, boolean replace) {
        final ProcessTreeNode existedMachineNode = findTreeNodeById(machineName);
        if (!replace && existedMachineNode != null) {
            return existedMachineNode;
        }

        //we need to keep old machine node children
        ArrayList<ProcessTreeNode> children = new ArrayList<>();

        // remove existed node
        for (ProcessTreeNode node : rootNode.getChildren()) {
            if (machineName.equals(node.getName())) {
                children.addAll(node.getChildren());
                rootNode.getChildren().remove(node);
                break;
            }
        }

        // create new node
        RuntimeImpl runtime = appContext.getWorkspace().getRuntime();
        if (runtime == null) {
            return null;
        }

        final ProcessTreeNode newMachineNode = new ProcessTreeNode(MACHINE_NODE, rootNode, machineName, null, children);
        // TODO (spi ide)
        newMachineNode.setRunning(/*RUNNING == machine.getStatus()*/true);
        newMachineNode.setHasTerminalAgent(hasAgent(machineName, TERMINAL_AGENT) || hasTerminal(machineName));
        newMachineNode.setHasSSHAgent(hasAgent(machineName, SSH_AGENT));
        for (ProcessTreeNode child : children) {
            child.setParent(newMachineNode);
        }

        machineNodes.put(machineName, newMachineNode);

        // add to children
        rootNode.getChildren().add(newMachineNode);

        // update the view
        view.setProcessesData(rootNode);

        // add output for the machine if it is not exist
        if (!consoles.containsKey(machineName)) {
            OutputConsole outputConsole = commandConsoleFactory.create(machineName);
            addOutputConsole(machineName, newMachineNode, outputConsole, true);
        }

        return newMachineNode;
    }

    private List<MachineImpl> getMachines() {
        final WorkspaceImpl workspace = appContext.getWorkspace();
        final RuntimeImpl runtime = workspace.getRuntime();
        if (runtime == null) {
            return emptyList();
        }

        return new ArrayList<>(runtime.getMachines().values());
    }

    @Nullable
    private MachineImpl getMachine(String machineId) {
        List<MachineImpl> wsMachines = getMachines();
        for (MachineImpl machine : wsMachines) {
            if (machineId.equals(machine.getName())) {
                return machine;
            }
        }
        return machines.get(machineId);
    }

    @Override
    public void onEnvironmentOutputEvent(EnvironmentOutputEvent event) {
        printMachineOutput(event.getMachineName(), event.getContent());
    }

    @Override
    public void onWorkspaceStarted(WorkspaceStartedEvent event) {
        List<MachineImpl> wsMachines = getMachines();
        if (wsMachines.isEmpty()) {
            return;
        }

        MachineImpl devMachine = null;
        for (MachineImpl machine : wsMachines) {
            if (machine.getServerByName(WSAGENT_REFERENCE).isPresent()) {
                devMachine = machine;
                break;
            }
        }

        ProcessTreeNode machineToSelect = null;
        if (devMachine != null) {
            machineToSelect = provideMachineNode(devMachine.getName(), true);
            wsMachines.remove(devMachine);
        }

        for (MachineImpl machine : wsMachines) {
            provideMachineNode(machine.getName(), true);
        }

        if (machineToSelect != null) {
            view.selectNode(machineToSelect);
            notifyTreeNodeSelected(machineToSelect);
        } else if (!machineNodes.isEmpty()) {
            machineToSelect = machineNodes.entrySet().iterator().next().getValue();
            view.selectNode(machineToSelect);
            notifyTreeNodeSelected(machineToSelect);
        }

        for (MachineImpl machine : machines.values()) {
            if (/*RUNNING.equals(machine.getStatus()) && */!wsMachines.contains(machine)) {
                provideMachineNode(machine.getName(), true);
            }
        }
    }

    @Override
    public void onWorkspaceStopped(WorkspaceStoppedEvent event) {
        try {
            for (ProcessTreeNode node : rootNode.getChildren()) {
                if (MACHINE_NODE == node.getType()) {
                    node.setRunning(false);

                    ArrayList<ProcessTreeNode> children = new ArrayList<>();
                    children.addAll(node.getChildren());

                    for (ProcessTreeNode child : children) {
                        if (COMMAND_NODE == child.getType()) {
                            OutputConsole console = consoles.get(child.getId());
                            removeConsole(console, child, () -> {
                            });
                        } else if (TERMINAL_NODE == child.getType()) {
                            onCloseTerminal(child);
                        }

                        view.hideProcessOutput(child.getId());
                        view.removeProcessNode(child);

                    }
                }
            }

        } catch (Exception e) {
            Log.error(getClass(), e);
        }

        view.setProcessesData(rootNode);
        selectDevMachine();
    }

    @Override
    public void onConsoleOutput(OutputConsole console) {
        String command = consoleCommands.get(console);
        if (command != null) {
            view.markProcessHasOutput(command);
        }
    }

    @Override
    public void onIDEInitialized(BasicIDEInitializedEvent event) {
        if (appContext.getFactory() == null && partStack != null) {
            partStack.setActivePart(this);
        }

        if (appContext.getWorkspace().getStatus() == RUNNING) {
            for (MachineImpl machine : getMachines()) {
                restoreProcessesState(machine.getName());
            }

            selectDevMachine();
            newTerminal(this);
        }
    }

    @Override
    public void onTerminalAgentServerRunning(TerminalAgentServerRunningEvent event) {
        // open terminal automatically for dev-machine only
        Optional<MachineImpl> devMachine = appContext.getWorkspace().getDevMachine();

        if (devMachine.isPresent() && event.getMachineName().equals(devMachine.get().getName())) {
            provideMachineNode(event.getMachineName(), true);
            newTerminal(this);
        }
    }

    @Override
    public void onExecAgentServerRunning(ExecAgentServerRunningEvent event) {
        restoreProcessesState(event.getMachineName());
    }

    private void restoreProcessesState(String machineName) {
        execAgentCommandManager.getProcesses(machineName, false)
                               .onSuccess(new BiConsumer<String, List<GetProcessesResponseDto>>() {
                                   @Override
                                   public void accept(String endpointId, List<GetProcessesResponseDto> processes) {
                                       for (GetProcessesResponseDto process : processes) {
                                           final int pid = process.getPid();
                                           final String type = process.getType();

                    /*
                     * Do not show the process if the command line has prefix #hidden
                     */
                                           if (!isNullOrEmpty(process.getCommandLine()) &&
                                               process.getCommandLine().startsWith("#hidden")) {
                                               continue;
                                           }

                    /*
                     * Hide the processes which are launched by command of unknown type
                     */
<<<<<<< HEAD
                                           if (commandTypeRegistry.getCommandTypeById(type).isPresent()) {
                                               final String processName = process.getName();
                                               final CommandImpl commandByName = getWorkspaceCommandByName(processName);

                                               if (commandByName == null) {
                                                   final String commandLine = process.getCommandLine();
                                                   final CommandImpl command = new CommandImpl(processName, commandLine, type);
                                                   final CommandOutputConsole console = commandConsoleFactory.create(command, machineName);

                                                   getAndPrintProcessLogs(console, pid);
                                                   subscribeToProcess(console, pid);

                                                   addCommandOutput(machineName, console);
                                               } else {
                                                   macroProcessorProvider.get().expandMacros(commandByName.getCommandLine())
                                                                         .then(new Operation<String>() {
                                                                             @Override
                                                                             public void apply(String expandedCommandLine)
                                                                                     throws OperationException {
                                                                                 final CommandImpl command =
                                                                                         new CommandImpl(commandByName.getName(),
                                                                                                         expandedCommandLine,
                                                                                                         commandByName.getType(),
                                                                                                         commandByName.getAttributes());

                                                                                 final CommandOutputConsole console =
                                                                                         commandConsoleFactory.create(command, machineName);

                                                                                 getAndPrintProcessLogs(console, pid);
                                                                                 subscribeToProcess(console, pid);

                                                                                 addCommandOutput(machineName, console);
                                                                             }
                                                                         });
                                               }
=======
                    if (commandTypeRegistry.getCommandTypeById(type).isPresent()) {
                        final String processName = process.getName();
                        final Optional<CommandImpl> commandOptional = commandManager.getCommand(processName);

                        if (!commandOptional.isPresent()) {
                            final String commandLine = process.getCommandLine();
                            final CommandImpl command = new CommandImpl(processName, commandLine, type);
                            final CommandOutputConsole console = commandConsoleFactory.create(command, machine);

                            getAndPrintProcessLogs(console, pid);
                            subscribeToProcess(console, pid);

                            addCommandOutput(machine.getId(), console);
                        } else {
                            final CommandImpl commandByName = commandOptional.get();
                            macroProcessor.expandMacros(commandByName.getCommandLine()).then(new Operation<String>() {
                                @Override
                                public void apply(String expandedCommandLine) throws OperationException {
                                    final CommandImpl command = new CommandImpl(commandByName.getName(),
                                                                                expandedCommandLine,
                                                                                commandByName.getType(),
                                                                                commandByName.getAttributes());

                                    final CommandOutputConsole console = commandConsoleFactory.create(command, machine);

                                    getAndPrintProcessLogs(console, pid);
                                    subscribeToProcess(console, pid);

                                    addCommandOutput(machine.getId(), console);
                                }
                            });
                        }
                    }
                }
            }

            private void getAndPrintProcessLogs(final CommandOutputConsole console, final int pid) {
                String from = null;
                String till = null;
                int limit = 50;
                int skip = 0;
                execAgentCommandManager.getProcessLogs(machine.getId(), pid, from, till, limit, skip)
                                       .onSuccess(logs -> {
                                           for (GetProcessLogsResponseDto log : logs) {
                                               String text = log.getText();
                                               console.printOutput(text);
>>>>>>> 7a8cee2a
                                           }
                                       }
                                   }

                                   private void getAndPrintProcessLogs(final CommandOutputConsole console, final int pid) {
                                       String from = null;
                                       String till = null;
                                       int limit = 50;
                                       int skip = 0;
                                       execAgentCommandManager.getProcessLogs(machineName, pid, from, till, limit, skip)
                                                              .onSuccess(logs -> {
                                                                  for (GetProcessLogsResponseDto log : logs) {
                                                                      String text = log.getText();
                                                                      console.printOutput(text);
                                                                  }
                                                              })
                                                              .onFailure((s, error) -> Log.error(getClass(),
                                                                                                 "Error trying to get process log with pid: " +
                                                                                                 pid + ". " +
                                                                                                 error.getMessage()));
                                   }

                                   private void subscribeToProcess(CommandOutputConsole console, int pid) {
                                       String stderr = "stderr";
                                       String stdout = "stdout";
                                       String processStatus = "process_status";
                                       String after = null;
                                       execAgentCommandManager
                                               .subscribe(machineName, pid, asList(stderr, stdout, processStatus), after)
                                               .thenIfProcessStartedEvent(console.getProcessStartedConsumer())
                                               .thenIfProcessDiedEvent(console.getProcessDiedConsumer())
                                               .thenIfProcessStdOutEvent(console.getStdOutConsumer())
                                               .thenIfProcessStdErrEvent(console.getStdErrConsumer())
                                               .then(console.getProcessSubscribeConsumer());
                                   }
                               }).onFailure(
                (endpointId, error) -> notificationManager.notify(localizationConstant.failedToGetProcesses(machineName)));
    }

    @Override
    public void onProcessFinished(ProcessFinishedEvent event) {
        for (Map.Entry<String, OutputConsole> entry : consoles.entrySet()) {
            if (entry.getValue().isFinished()) {
                view.setStopButtonVisibility(entry.getKey(), false);
            }
        }
    }

    @Override
    public void onToggleMaximizeConsole() {
        super.onToggleMaximize();

        if (partStack != null) {
            if (partStack.getPartStackState() == PartStack.State.MAXIMIZED) {
                view.setProcessesTreeVisible(false);
            } else {
                view.setProcessesTreeVisible(true);
            }
        }
    }

    @Override
    public void onPartStackStateChanged(PartStackStateChangedEvent event) {
        if (partStack.equals(event.getPartStack()) &&
            partStack.getPartStackState() == PartStack.State.NORMAL) {
            view.setProcessesTreeVisible(true);
        }
    }

    /**
     * Prints text to the machine console.
     *
     * @param machineName
     *         machine name
     * @param text
     *         text to be printed
     */
    public void printMachineOutput(final String machineName, final String text) {
        // Create a temporary machine node to display outputs.

        if (!consoles.containsKey(machineName)) {
            provideMachineNode(machineName, true);
        }

        OutputConsole console = consoles.get(machineName);
        if (console != null && console instanceof DefaultOutputConsole) {
            ((DefaultOutputConsole)console).printText(text);
        }
    }

    /**
     * Prints text to the machine console.
     *
     * @param machineName
     *         machine name
     * @param text
     *         text to be printed
     * @param color
     *         color of the text or NULL
     */
    public void printMachineOutput(String machineName, String text, String color) {
        OutputConsole console = consoles.get(machineName);
        if (console != null && console instanceof DefaultOutputConsole) {
            ((DefaultOutputConsole)console).printText(text, color);
        }
    }

    /**
     * Returns the console text for the specified machine.
     *
     * @param machineId
     *         machine ID
     * @return console text or NULL if there is no machine with specified ID
     */
    public String getText(String machineId) {
        OutputConsole console = consoles.get(machineId);
        if (console == null) {
            return null;
        }

        if (console instanceof DefaultOutputConsole) {
            return ((DefaultOutputConsole)console).getText();
        } else if (console instanceof CommandOutputConsolePresenter) {
            return ((CommandOutputConsolePresenter)console).getText();
        }

        return null;
    }

    /**
     * Returns context selected tree node.
     *
     * @return tree node
     */
    public ProcessTreeNode getContextTreeNode() {
        return contextTreeNode;
    }

    /**
     * Returns context selected output console.
     *
     * @return output console
     */
    public OutputConsole getContextOutputConsole() {
        if (contextTreeNode == null) {
            return null;
        }

        return consoles.get(contextTreeNode.getId());
    }

    /**
     * Sends an event informing that process tree node has been selected.
     *
     * @param node
     *         selected node
     */
    private void notifyTreeNodeSelected(final ProcessTreeNode node) {
        Scheduler.get().scheduleDeferred(new Scheduler.ScheduledCommand() {
            @Override
            public void execute() {
                eventBus.fireEvent(new ProcessTreeNodeSelectedEvent(node));
            }
        });
    }

    @Override
    public void onContextMenu(final int mouseX, final int mouseY, final ProcessTreeNode node) {
        view.selectNode(node);
        notifyTreeNodeSelected(node);

        Scheduler.get().scheduleDeferred(new Scheduler.ScheduledCommand() {
            @Override
            public void execute() {
                contextTreeNode = node;
                ConsoleTreeContextMenu contextMenu = consoleTreeContextMenuFactory.newContextMenu(node);
                contextMenu.show(mouseX, mouseY);
            }
        });
    }

    @Override
    public void onDownloadWorkspaceOutput(DownloadWorkspaceOutputEvent event) {
        // TODO (spi ide)
//        MachineImpl devMachine = null;
//
//        for (ProcessTreeNode machineNode : machineNodes.values()) {
//            if (!(machineNode.getData() instanceof MachineImpl)) {
//                continue;
//            }
//
//            MachineImpl machine = (MachineImpl)machineNode.getData();
//
//            if (!machine.getServerByName(WSAGENT_REFERENCE).isPresent()) {
//                continue;
//            }
//
//            devMachine = machine;
//            break;
//        }
//
//        if (devMachine == null) {
//            return;
//        }
//
//        String fileName = appContext.getWorkspace().getNamespace() + "-" + appContext.getWorkspace().getConfig().getName() +
//                          " " + DateTimeFormat.getFormat("yyyy-MM-dd HH:mm:ss").format(new Date()) +
//                          ".log";
//
//        download(fileName, getText(devMachine.getName()));
    }

    @Override
    public void onDownloadOutput(OutputConsole console) {
        String id = consoleCommands.get(console);

        String fileName = appContext.getWorkspace().getNamespace() + "-" + appContext.getWorkspace().getConfig().getName() +
                          " " + DateTimeFormat.getFormat("yyyy-MM-dd HH:mm:ss").format(new Date()) +
                          ".log";
        download(fileName, getText(id));
    }

    /**
     * Invokes the browser to download a file.
     *
     * @param fileName
     *         file name
     * @param text
     *         file content
     */
    private native void download(String fileName, String text) /*-{
        var element = $doc.createElement('a');
        element.setAttribute('href', 'data:text/plain;charset=utf-8,' + encodeURIComponent(text));
        element.setAttribute('download', fileName);

        element.style.display = 'none';
        $doc.body.appendChild(element);

        element.click();

        $doc.body.removeChild(element);
    }-*/;
}<|MERGE_RESOLUTION|>--- conflicted
+++ resolved
@@ -19,13 +19,6 @@
 import com.google.inject.Singleton;
 import com.google.web.bindery.event.shared.EventBus;
 
-<<<<<<< HEAD
-=======
-import org.eclipse.che.api.core.model.machine.Machine;
-import org.eclipse.che.api.core.model.machine.Server;
-import org.eclipse.che.api.core.model.workspace.Environment;
-import org.eclipse.che.api.core.model.workspace.ExtendedMachine;
->>>>>>> 7a8cee2a
 import org.eclipse.che.api.core.model.workspace.Workspace;
 import org.eclipse.che.api.core.model.workspace.WorkspaceConfig;
 import org.eclipse.che.api.core.model.workspace.config.Command;
@@ -137,12 +130,8 @@
     private final ProcessesPanelView            view;
     private final CoreLocalizationConstant      localizationConstant;
     private final MachineResources              resources;
-<<<<<<< HEAD
     private final Provider<WorkspaceAgent>      workspaceAgentProvider;
-=======
-    private final WorkspaceAgent                workspaceAgent;
     private final CommandManager                commandManager;
->>>>>>> 7a8cee2a
     private final SshServiceClient              sshServiceClient;
     private final AppContext                    appContext;
     private final NotificationManager           notificationManager;
@@ -179,12 +168,8 @@
         this.view = view;
         this.localizationConstant = localizationConstant;
         this.resources = resources;
-<<<<<<< HEAD
+        this.commandManager = commandManager;
         this.workspaceAgentProvider = workspaceAgentProvider;
-=======
-        this.workspaceAgent = workspaceAgent;
-        this.commandManager = commandManager;
->>>>>>> 7a8cee2a
         this.sshServiceClient = sshServiceClient;
         this.appContext = appContext;
         this.notificationManager = notificationManager;
@@ -1069,43 +1054,6 @@
                     /*
                      * Hide the processes which are launched by command of unknown type
                      */
-<<<<<<< HEAD
-                                           if (commandTypeRegistry.getCommandTypeById(type).isPresent()) {
-                                               final String processName = process.getName();
-                                               final CommandImpl commandByName = getWorkspaceCommandByName(processName);
-
-                                               if (commandByName == null) {
-                                                   final String commandLine = process.getCommandLine();
-                                                   final CommandImpl command = new CommandImpl(processName, commandLine, type);
-                                                   final CommandOutputConsole console = commandConsoleFactory.create(command, machineName);
-
-                                                   getAndPrintProcessLogs(console, pid);
-                                                   subscribeToProcess(console, pid);
-
-                                                   addCommandOutput(machineName, console);
-                                               } else {
-                                                   macroProcessorProvider.get().expandMacros(commandByName.getCommandLine())
-                                                                         .then(new Operation<String>() {
-                                                                             @Override
-                                                                             public void apply(String expandedCommandLine)
-                                                                                     throws OperationException {
-                                                                                 final CommandImpl command =
-                                                                                         new CommandImpl(commandByName.getName(),
-                                                                                                         expandedCommandLine,
-                                                                                                         commandByName.getType(),
-                                                                                                         commandByName.getAttributes());
-
-                                                                                 final CommandOutputConsole console =
-                                                                                         commandConsoleFactory.create(command, machineName);
-
-                                                                                 getAndPrintProcessLogs(console, pid);
-                                                                                 subscribeToProcess(console, pid);
-
-                                                                                 addCommandOutput(machineName, console);
-                                                                             }
-                                                                         });
-                                               }
-=======
                     if (commandTypeRegistry.getCommandTypeById(type).isPresent()) {
                         final String processName = process.getName();
                         final Optional<CommandImpl> commandOptional = commandManager.getCommand(processName);
@@ -1113,15 +1061,15 @@
                         if (!commandOptional.isPresent()) {
                             final String commandLine = process.getCommandLine();
                             final CommandImpl command = new CommandImpl(processName, commandLine, type);
-                            final CommandOutputConsole console = commandConsoleFactory.create(command, machine);
-
-                            getAndPrintProcessLogs(console, pid);
-                            subscribeToProcess(console, pid);
-
-                            addCommandOutput(machine.getId(), console);
+                            final CommandOutputConsole console = commandConsoleFactory.create(command, machineName);
+
+                                                   getAndPrintProcessLogs(console, pid);
+                                                   subscribeToProcess(console, pid);
+
+                            addCommandOutput(machineName, console);
                         } else {
                             final CommandImpl commandByName = commandOptional.get();
-                            macroProcessor.expandMacros(commandByName.getCommandLine()).then(new Operation<String>() {
+                            macroProcessorProvider.get().expandMacros(commandByName.getCommandLine()).then(new Operation<String>() {
                                 @Override
                                 public void apply(String expandedCommandLine) throws OperationException {
                                     final CommandImpl command = new CommandImpl(commandByName.getName(),
@@ -1129,30 +1077,16 @@
                                                                                 commandByName.getType(),
                                                                                 commandByName.getAttributes());
 
-                                    final CommandOutputConsole console = commandConsoleFactory.create(command, machine);
-
-                                    getAndPrintProcessLogs(console, pid);
-                                    subscribeToProcess(console, pid);
-
-                                    addCommandOutput(machine.getId(), console);
-                                }
-                            });
-                        }
-                    }
-                }
-            }
-
-            private void getAndPrintProcessLogs(final CommandOutputConsole console, final int pid) {
-                String from = null;
-                String till = null;
-                int limit = 50;
-                int skip = 0;
-                execAgentCommandManager.getProcessLogs(machine.getId(), pid, from, till, limit, skip)
-                                       .onSuccess(logs -> {
-                                           for (GetProcessLogsResponseDto log : logs) {
-                                               String text = log.getText();
-                                               console.printOutput(text);
->>>>>>> 7a8cee2a
+                                                                                 final CommandOutputConsole console =
+                                                                                         commandConsoleFactory.create(command, machineName);
+
+                                                                                 getAndPrintProcessLogs(console, pid);
+                                                                                 subscribeToProcess(console, pid);
+
+                                                                                 addCommandOutput(machineName, console);
+                                                                             }
+                                                                         });
+                                               }
                                            }
                                        }
                                    }
@@ -1190,6 +1124,16 @@
                                    }
                                }).onFailure(
                 (endpointId, error) -> notificationManager.notify(localizationConstant.failedToGetProcesses(machineName)));
+    }
+
+    private CommandImpl getWorkspaceCommandByName(String name) {
+        for (Command command : appContext.getWorkspace().getConfig().getCommands()) {
+            if (command.getName().equals(name)) {
+                return new CommandImpl(command); // wrap model interface into implementation, workaround
+            }
+        }
+
+        return null;
     }
 
     @Override
