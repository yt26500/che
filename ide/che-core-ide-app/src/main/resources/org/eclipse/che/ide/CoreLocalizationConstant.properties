--- conflicted
+++ resolved
@@ -56,11 +56,10 @@
 action.delete.text = Delete...
 action.delete.description = Delete selected item
 
-<<<<<<< HEAD
 ########## Go Into, Go Back ##############
 action.goInto.text = Go Into
 action.goBack.text = Go Back
-=======
+
 ############### Add resources to File Watcher excludes ###############
 action.fileWatcher.add.excludes.text = Add to File Watcher excludes
 action.fileWatcher.add.excludes.description = Adds resources to File Watcher excludes 
@@ -68,7 +67,6 @@
 ############### Remove resources from File Watcher excludes ###############
 action.fileWatcher.remove.excludes.text = Remove from File Watcher excludes
 action.fileWatcher.remove.excludes.description = Removes resources from File Watcher excludes
->>>>>>> c3dd5498
 
 ############### Cut ###################
 action.cut.text=Cut
