--- conflicted
+++ resolved
@@ -591,23 +591,9 @@
         if (isConnected()) {
             Promise<Void> promise = service.setValue(debugSessionDto.getId(), asDto(variable));
 
-<<<<<<< HEAD
-            promise.then(new Operation<Void>() {
-                @Override
-                public void apply(Void arg) throws OperationException {
-                    for (DebuggerObserver observer : observers) {
-                        observer.onValueChanged(variable.getVariablePath().getPath(), variable.getValue().getString());
-                    }
-                }
-            }).catchError(new Operation<PromiseError>() {
-                @Override
-                public void apply(PromiseError arg) throws OperationException {
-                    Log.error(AbstractDebugger.class, arg.getMessage());
-=======
             promise.then(it -> {
                 for (DebuggerObserver observer : observers) {
-                    observer.onValueChanged(variable.getVariablePath().getPath(), variable.getValue());
->>>>>>> a5dec289
+                    observer.onValueChanged(variable.getVariablePath().getPath(), variable.getValue().getString());
                 }
             }).catchError(error -> {
                 Log.error(AbstractDebugger.class, error.getMessage());
