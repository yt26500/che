/*******************************************************************************
 * Copyright (c) 2012-2017 Codenvy, S.A.
 * All rights reserved. This program and the accompanying materials
 * are made available under the terms of the Eclipse Public License v1.0
 * which accompanies this distribution, and is available at
 * http://www.eclipse.org/legal/epl-v10.html
 *
 * Contributors:
 *   Codenvy, S.A. - initial API and implementation
 *******************************************************************************/
package org.eclipse.che.ide.ext.git.client.pull;

import com.google.inject.Inject;
import com.google.inject.Singleton;

import org.eclipse.che.api.core.ErrorCodes;
import org.eclipse.che.api.git.shared.BranchListMode;
import org.eclipse.che.api.git.shared.Branch;
import org.eclipse.che.ide.api.app.AppContext;
import org.eclipse.che.ide.api.dialogs.DialogFactory;
import org.eclipse.che.ide.ext.git.client.GitServiceClient;
import org.eclipse.che.ide.api.notification.NotificationManager;
import org.eclipse.che.ide.api.notification.StatusNotification;
import org.eclipse.che.ide.api.resources.Project;
import org.eclipse.che.ide.ext.git.client.BranchSearcher;
import org.eclipse.che.ide.ext.git.client.GitLocalizationConstant;
import org.eclipse.che.ide.ext.git.client.outputconsole.GitOutputConsole;
import org.eclipse.che.ide.ext.git.client.outputconsole.GitOutputConsoleFactory;
import org.eclipse.che.ide.processes.panel.ProcessesPanelPresenter;

import javax.validation.constraints.NotNull;

import static org.eclipse.che.api.git.shared.BranchListMode.LIST_LOCAL;
import static org.eclipse.che.api.git.shared.BranchListMode.LIST_REMOTE;
import static org.eclipse.che.ide.api.notification.StatusNotification.DisplayMode.FLOAT_MODE;
import static org.eclipse.che.ide.api.notification.StatusNotification.Status.FAIL;
import static org.eclipse.che.ide.api.notification.StatusNotification.Status.PROGRESS;
import static org.eclipse.che.ide.api.notification.StatusNotification.Status.SUCCESS;
import static org.eclipse.che.ide.ext.git.client.compare.branchlist.BranchListPresenter.BRANCH_LIST_COMMAND_NAME;
import static org.eclipse.che.ide.ext.git.client.remote.RemotePresenter.REMOTE_REPO_COMMAND_NAME;
import static org.eclipse.che.ide.util.ExceptionUtils.getErrorCode;

/**
 * Presenter pulling changes from remote repository.
 *
 * @author Ann Zhuleva
 * @author Vlad Zhukovskyi
 */
@Singleton
public class PullPresenter implements PullView.ActionDelegate {
    public static final String PULL_COMMAND_NAME = "Git pull";

    private static final String GREEN_COLOR = "lightgreen";

    private final PullView                view;
    private final GitServiceClient        service;
    private final GitLocalizationConstant constant;
    private final AppContext              appContext;
    private final NotificationManager     notificationManager;
    private final DialogFactory           dialogFactory;
    private final BranchSearcher          branchSearcher;
    private final GitOutputConsoleFactory gitOutputConsoleFactory;
    private final ProcessesPanelPresenter consolesPanelPresenter;

    private Project project;

    @Inject
    public PullPresenter(PullView view,
                         GitServiceClient service,
                         AppContext appContext,
                         GitLocalizationConstant constant,
                         NotificationManager notificationManager,
                         DialogFactory dialogFactory,
                         BranchSearcher branchSearcher,
                         GitOutputConsoleFactory gitOutputConsoleFactory,
                         ProcessesPanelPresenter processesPanelPresenter) {
        this.view = view;
        this.dialogFactory = dialogFactory;
        this.branchSearcher = branchSearcher;
        this.gitOutputConsoleFactory = gitOutputConsoleFactory;
        this.consolesPanelPresenter = processesPanelPresenter;
        this.view.setDelegate(this);
        this.service = service;
        this.constant = constant;
        this.appContext = appContext;
        this.notificationManager = notificationManager;
    }

    public void showDialog(Project project) {
        this.project = project;

        view.setEnablePullButton(false);

        service.remoteList(project.getLocation(), null, true)
<<<<<<< HEAD
               .then(new Operation<List<Remote>>() {
                   @Override
                   public void apply(List<Remote> remotes) throws OperationException {
                       updateBranches(LIST_REMOTE);
                       view.setRepositories(remotes);
                       view.setEnablePullButton(!remotes.isEmpty());
                       view.showDialog();
                   }
=======
               .then(remotes -> {
                   updateBranches(LIST_REMOTE);
                   view.setRepositories(remotes);
                   view.setEnablePullButton(!remotes.isEmpty());
                   view.showDialog();
>>>>>>> ef74274e
               })
               .catchError(error -> {
                   handleError(error.getCause(), REMOTE_REPO_COMMAND_NAME);
                   view.setEnablePullButton(false);
               });
    }


    /**
     * Update the list of branches.
     *
     * @param remoteMode
     *         is a remote mode
     */
    private void updateBranches(@NotNull final BranchListMode remoteMode) {

<<<<<<< HEAD
        service.branchList(project.getLocation(), remoteMode).then(new Operation<List<Branch>>() {
            @Override
            public void apply(List<Branch> branches) throws OperationException {
                if (LIST_REMOTE.equals(remoteMode)) {
                    view.setRemoteBranches(branchSearcher.getRemoteBranchesToDisplay(view.getRepositoryName(), branches));
                    updateBranches(LIST_LOCAL);
                } else {
                    view.setLocalBranches(branchSearcher.getLocalBranchesToDisplay(branches));
                    for (Branch branch : branches) {
                        if (branch.isActive()) {
                            view.selectRemoteBranch(branch.getDisplayName());
                            break;
                        }
                    }
                }
            }
        }).catchError(new Operation<PromiseError>() {
            @Override
            public void apply(PromiseError error) throws OperationException {
                handleError(error.getCause(), BRANCH_LIST_COMMAND_NAME);
                view.setEnablePullButton(false);
            }
        });
=======
        service.branchList(project.getLocation(), remoteMode)
               .then(branches -> {
                   if (LIST_REMOTE.equals(remoteMode)) {
                       view.setRemoteBranches(branchSearcher.getRemoteBranchesToDisplay(view.getRepositoryName(), branches));
                       updateBranches(LIST_LOCAL);
                   } else {
                       view.setLocalBranches(branchSearcher.getLocalBranchesToDisplay(branches));
                       for (Branch branch : branches) {
                           if (branch.isActive()) {
                               view.selectRemoteBranch(branch.getDisplayName());
                               break;
                           }
                       }
                   }
               })
               .catchError(error -> {
                   handleError(error.getCause(), BRANCH_LIST_COMMAND_NAME);
                   view.setEnablePullButton(false);
               });
>>>>>>> ef74274e
    }

    /** {@inheritDoc} */
    @Override
    public void onPullClicked() {
        view.close();

        final StatusNotification notification =
                notificationManager.notify(constant.pullProcess(), PROGRESS, FLOAT_MODE);

<<<<<<< HEAD
        service.pull(project.getLocation(), getRefs(), view.getRepositoryName()).then(new Operation<PullResponse>() {
            @Override
            public void apply(PullResponse response) throws OperationException {
                GitOutputConsole console = gitOutputConsoleFactory.create(PULL_COMMAND_NAME);
                console.print(response.getCommandOutput(), GREEN_COLOR);
                consolesPanelPresenter.addCommandOutput(console);
                notification.setStatus(SUCCESS);
                if (response.getCommandOutput().contains("Already up-to-date")) {
                    notification.setTitle(constant.pullUpToDate());
                } else {
                    project.synchronize();
                    notification.setTitle(constant.pullSuccess(view.getRepositoryUrl()));
                }
            }
        }).catchError(new Operation<PromiseError>() {
            @Override
            public void apply(PromiseError error) throws OperationException {
                notification.setStatus(FAIL);
                if (getErrorCode(error.getCause()) == ErrorCodes.MERGE_CONFLICT) {
                    project.synchronize();
                }
                handleError(error.getCause(), PULL_COMMAND_NAME);
            }
        });
=======
        service.pull(project.getLocation(), getRefs(), view.getRepositoryName())
               .then(response -> {
                   GitOutputConsole console = gitOutputConsoleFactory.create(PULL_COMMAND_NAME);
                   console.print(response.getCommandOutput(), GREEN_COLOR);
                   consolesPanelPresenter.addCommandOutput(appContext.getDevMachine().getId(), console);
                   notification.setStatus(SUCCESS);
                   if (response.getCommandOutput().contains("Already up-to-date")) {
                       notification.setTitle(constant.pullUpToDate());
                   } else {
                       project.synchronize();
                       notification.setTitle(constant.pullSuccess(view.getRepositoryUrl()));
                   }
               })
               .catchError(error -> {
                   notification.setStatus(FAIL);
                   if (getErrorCode(error.getCause()) == ErrorCodes.MERGE_CONFLICT) {
                       project.synchronize();
                   }
                   handleError(error.getCause(), PULL_COMMAND_NAME);
               });
>>>>>>> ef74274e
    }

    /** @return list of refs to fetch */
    @NotNull
    private String getRefs() {
        String remoteName = view.getRepositoryName();
        String localBranch = view.getLocalBranch();
        String remoteBranch = view.getRemoteBranch();

        return localBranch.isEmpty() ? remoteBranch
                                     : "refs/heads/" + localBranch + ":" + "refs/remotes/" + remoteName + "/" + remoteBranch;
    }

    /**
     * Handler some action whether some exception happened.
     *
     * @param exception
     *         exception that happened
     * @param commandName
     *         name of the command
     */
    private void handleError(@NotNull Throwable exception, @NotNull String commandName) {
        int errorCode = getErrorCode(exception);
        if (errorCode == ErrorCodes.NO_COMMITTER_NAME_OR_EMAIL_DEFINED) {
            dialogFactory.createMessageDialog(constant.pullTitle(), constant.committerIdentityInfoEmpty(), null).show();
            return;
        } else if (errorCode == ErrorCodes.UNABLE_GET_PRIVATE_SSH_KEY) {
            dialogFactory.createMessageDialog(constant.pullTitle(), constant.messagesUnableGetSshKey(), null).show();
            return;
        }

        String errorMessage = exception.getMessage();
        if (errorMessage == null) {
            switch (commandName) {
                case REMOTE_REPO_COMMAND_NAME:
                    errorMessage = constant.remoteListFailed();
                    break;
                case BRANCH_LIST_COMMAND_NAME:
                    errorMessage = constant.branchesListFailed();
                    break;
                case PULL_COMMAND_NAME:
                    errorMessage = constant.pullFail(view.getRepositoryUrl());
                    break;
            }
        }

        GitOutputConsole console = gitOutputConsoleFactory.create(commandName);
        console.printError(errorMessage);
        consolesPanelPresenter.addCommandOutput(console);
        notificationManager.notify(errorMessage, FAIL, FLOAT_MODE);
    }

    /** {@inheritDoc} */
    @Override
    public void onCancelClicked() {
        view.close();
    }

    /** {@inheritDoc} */
    @Override
    public void onRemoteBranchChanged() {
        view.selectLocalBranch(view.getRemoteBranch());
    }

    /** {@inheritDoc} */
    @Override
    public void onRemoteRepositoryChanged() {
        updateBranches(LIST_REMOTE);
    }
}<|MERGE_RESOLUTION|>--- conflicted
+++ resolved
@@ -92,22 +92,11 @@
         view.setEnablePullButton(false);
 
         service.remoteList(project.getLocation(), null, true)
-<<<<<<< HEAD
-               .then(new Operation<List<Remote>>() {
-                   @Override
-                   public void apply(List<Remote> remotes) throws OperationException {
-                       updateBranches(LIST_REMOTE);
-                       view.setRepositories(remotes);
-                       view.setEnablePullButton(!remotes.isEmpty());
-                       view.showDialog();
-                   }
-=======
                .then(remotes -> {
                    updateBranches(LIST_REMOTE);
                    view.setRepositories(remotes);
                    view.setEnablePullButton(!remotes.isEmpty());
                    view.showDialog();
->>>>>>> ef74274e
                })
                .catchError(error -> {
                    handleError(error.getCause(), REMOTE_REPO_COMMAND_NAME);
@@ -124,31 +113,6 @@
      */
     private void updateBranches(@NotNull final BranchListMode remoteMode) {
 
-<<<<<<< HEAD
-        service.branchList(project.getLocation(), remoteMode).then(new Operation<List<Branch>>() {
-            @Override
-            public void apply(List<Branch> branches) throws OperationException {
-                if (LIST_REMOTE.equals(remoteMode)) {
-                    view.setRemoteBranches(branchSearcher.getRemoteBranchesToDisplay(view.getRepositoryName(), branches));
-                    updateBranches(LIST_LOCAL);
-                } else {
-                    view.setLocalBranches(branchSearcher.getLocalBranchesToDisplay(branches));
-                    for (Branch branch : branches) {
-                        if (branch.isActive()) {
-                            view.selectRemoteBranch(branch.getDisplayName());
-                            break;
-                        }
-                    }
-                }
-            }
-        }).catchError(new Operation<PromiseError>() {
-            @Override
-            public void apply(PromiseError error) throws OperationException {
-                handleError(error.getCause(), BRANCH_LIST_COMMAND_NAME);
-                view.setEnablePullButton(false);
-            }
-        });
-=======
         service.branchList(project.getLocation(), remoteMode)
                .then(branches -> {
                    if (LIST_REMOTE.equals(remoteMode)) {
@@ -168,7 +132,6 @@
                    handleError(error.getCause(), BRANCH_LIST_COMMAND_NAME);
                    view.setEnablePullButton(false);
                });
->>>>>>> ef74274e
     }
 
     /** {@inheritDoc} */
@@ -179,37 +142,11 @@
         final StatusNotification notification =
                 notificationManager.notify(constant.pullProcess(), PROGRESS, FLOAT_MODE);
 
-<<<<<<< HEAD
-        service.pull(project.getLocation(), getRefs(), view.getRepositoryName()).then(new Operation<PullResponse>() {
-            @Override
-            public void apply(PullResponse response) throws OperationException {
-                GitOutputConsole console = gitOutputConsoleFactory.create(PULL_COMMAND_NAME);
-                console.print(response.getCommandOutput(), GREEN_COLOR);
-                consolesPanelPresenter.addCommandOutput(console);
-                notification.setStatus(SUCCESS);
-                if (response.getCommandOutput().contains("Already up-to-date")) {
-                    notification.setTitle(constant.pullUpToDate());
-                } else {
-                    project.synchronize();
-                    notification.setTitle(constant.pullSuccess(view.getRepositoryUrl()));
-                }
-            }
-        }).catchError(new Operation<PromiseError>() {
-            @Override
-            public void apply(PromiseError error) throws OperationException {
-                notification.setStatus(FAIL);
-                if (getErrorCode(error.getCause()) == ErrorCodes.MERGE_CONFLICT) {
-                    project.synchronize();
-                }
-                handleError(error.getCause(), PULL_COMMAND_NAME);
-            }
-        });
-=======
         service.pull(project.getLocation(), getRefs(), view.getRepositoryName())
                .then(response -> {
                    GitOutputConsole console = gitOutputConsoleFactory.create(PULL_COMMAND_NAME);
                    console.print(response.getCommandOutput(), GREEN_COLOR);
-                   consolesPanelPresenter.addCommandOutput(appContext.getDevMachine().getId(), console);
+                   consolesPanelPresenter.addCommandOutput(console);
                    notification.setStatus(SUCCESS);
                    if (response.getCommandOutput().contains("Already up-to-date")) {
                        notification.setTitle(constant.pullUpToDate());
@@ -225,7 +162,6 @@
                    }
                    handleError(error.getCause(), PULL_COMMAND_NAME);
                });
->>>>>>> ef74274e
     }
 
     /** @return list of refs to fetch */
